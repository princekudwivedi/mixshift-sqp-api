--- conflicted
+++ resolved
@@ -67,36 +67,6 @@
             return { start: fmt(lastMonthFirstDay), end: fmt(lastMonthLastDay) };
         }
         case 'QUARTER': {
-<<<<<<< HEAD
-            // Custom quarter mapping (example: Q1 = Mar–May, Q2 = Jun–Aug, Q3 = Sep–Nov, Q4 = Dec–Feb)
-            const quarters = [
-                { startMonth: 2, endMonth: 4 },  // Mar–May
-                { startMonth: 5, endMonth: 7 },  // Jun–Aug
-                { startMonth: 8, endMonth: 10 }, // Sep–Nov
-                { startMonth: 11, endMonth: 1 }  // Dec–Feb
-            ];
-            
-            let year = now.getFullYear();
-            let month = now.getMonth(); // 0–11
-            
-            // Find which quarter today belongs to
-            let qIndex = quarters.findIndex(q =>
-                (q.startMonth <= q.endMonth && month >= q.startMonth && month <= q.endMonth) ||
-                (q.startMonth > q.endMonth && (month >= q.startMonth || month <= q.endMonth))
-            );
-            
-            // Go to last quarter
-            qIndex = (qIndex - 1 + 4) % 4;
-            let q = quarters[qIndex];
-            
-            let first = new Date(year, q.startMonth, 1);
-            let last = lastDayOfMonth(new Date(year, q.endMonth, 1));
-            
-            // Special case: if quarter spans year boundary (Dec–Feb)
-            if (q.startMonth > q.endMonth && month < q.startMonth) {
-                first.setFullYear(year - 1);
-            }
-=======
             const month = now.getMonth() + 1;
             const day = now.getDate();
 
@@ -119,7 +89,6 @@
             const lastMonth = q * 3;
             const first = new Date(year, firstMonth - 1, 1);
             const last = lastDayOfMonth(new Date(year, lastMonth - 1, 1));
->>>>>>> 9293ff60
             return { start: fmt(first), end: fmt(last) };
         }
         default:
