const pino = require('pino');
const fs = require('fs');
const path = require('path');
const envConfig = require('../config/env.config');
const LOG_TO_FILE = process.env.LOG_TO_FILE === 'true';
const LOG_DIR = process.env.LOG_DIR || path.join(process.cwd(), 'logs');

let currentUserId = null;
let currentUserTimezone = null;

function resolveTimezone() {
	if (currentUserTimezone && currentUserTimezone.trim().length > 0) {
		return currentUserTimezone.trim();
	}
	if (process.env.TZ && process.env.TZ.trim().length > 0) {
		return process.env.TZ.trim();
	}
	try {
		const tz = Intl.DateTimeFormat().resolvedOptions().timeZone;
		if (tz && tz.trim().length > 0) {
			return tz.trim();
		}
	} catch (err) {
		// ignore
	}
	return 'UTC';
}

function formatDateInTimezone(date, timeZone) {
	const formatter = new Intl.DateTimeFormat('en-CA', {
		timeZone,
		year: 'numeric',
		month: '2-digit',
		day: '2-digit'
	});
	const parts = formatter.formatToParts(date).reduce((acc, part) => {
		if (part.type === 'year') acc.year = part.value;
		if (part.type === 'month') acc.month = part.value;
		if (part.type === 'day') acc.day = part.value;
		return acc;
	}, {});
	return `${parts.year}-${parts.month}-${parts.day}`;
}

function getDateFolder() {
	const timeZone = resolveTimezone();
	return formatDateInTimezone(new Date(), timeZone);
}

function ensureDirectory(dirPath) {
	if (!fs.existsSync(dirPath)) {
		fs.mkdirSync(dirPath, { recursive: true });
	}
}

function sanitizeValue(value, visited = new WeakSet()) {
	if (value === null || value === undefined) {
		return value;
	}

	if (typeof value === 'string') {
		return value
			.replace(/(tenantDb|tenant_Db|daysToKeep|logCleanupDays|validatedUserId|userId|hasToken|token|access_token|refresh_token|id_token)=([^&\s]+)/gi, '$1=[REDACTED]')
			.replace(/(api[_-]?key|secret|password)=([^&\s]+)/gi, '$1=[REDACTED]');
	}

	if (typeof value !== 'object') {
		return value;
	}

	if (visited.has(value)) {
		return value;
	}

	visited.add(value);

	if (Array.isArray(value)) {
		return value.map((item) => sanitizeValue(item, visited));
	}

	if (value instanceof Date) {
		return value;
	}

	if (value instanceof Error) {
		return {
			name: value.name,
			message: sanitizeValue(value.message, visited),
			stack: value.stack
		};
	}

	const redacted = {};
	Object.entries(value).forEach(([key, val]) => {
		const lowerKey = key.toLowerCase();
		const shouldRedact =
			lowerKey === 'userid' ||
			lowerKey === 'user_id' ||
			lowerKey === 'userId' ||
			lowerKey === 'currentUserId' ||	
			lowerKey === 'SellerID' ||	
			lowerKey === 'seller_id' ||
			lowerKey === 'sellerId' ||
			lowerKey === 'amazonSellerID' ||
			lowerKey === 'amazonSellerId' ||
			lowerKey === 'user' ||
			lowerKey === 'contextId' ||
			lowerKey === 'validatedUserId' ||
			lowerKey === 'validatedSellerId' ||
			lowerKey === 'db' ||
			lowerKey === 'dbname' ||
			lowerKey === 'dbName' ||
			lowerKey === 'currentDbName' ||
			lowerKey === 'database' ||
			lowerKey === 'daysToKeep' ||
			lowerKey.endsWith('token') ||
			lowerKey.includes('token') ||
			lowerKey === 'key' ||
			lowerKey.endsWith('key') ||
			lowerKey.includes('apikey') ||
			lowerKey.includes('secret') ||
			lowerKey.includes('password');

		if (shouldRedact) {
			redacted[key] = '[REDACTED]';
		} else {
			redacted[key] = sanitizeValue(val, visited);
		}
	});

	return redacted;
}

function sanitizeLogArguments(args) {
	return args.map((arg) => sanitizeValue(arg));
}

function resolveLogDir() {	
	let dateFolder = getDateFolder();
	if (currentUserId && Number(currentUserId) !== 0) {
		return path.join(LOG_DIR, 'api_logs', `user__${currentUserId}`, dateFolder);
	}
	return path.join(LOG_DIR, dateFolder);
}

function createLevelStream(fileName) {
	return {
		write(chunk) {
			if (!LOG_TO_FILE || !chunk) return;
			try {
				const dir = resolveLogDir();
				ensureDirectory(dir);
				fs.appendFileSync(path.join(dir, fileName), chunk);
			} catch (err) {
				console.error(`❌ Failed to append log for ${fileName}:`, err.message);
			}
		}
	};
}

const prettyStream = pino.transport({
	target: 'pino-pretty',
	options: { colorize: true }
});

const streams = [{ stream: prettyStream }];

if (LOG_TO_FILE) {
	const levelStreams = [
		{ level: 'info', fileName: 'info.log' },
		{ level: 'warn', fileName: 'warning.log' },
		{ level: 'error', fileName: 'error.log' },
		{ level: 'fatal', fileName: 'fatal.log' }
	];

	levelStreams.forEach(({ level, fileName }) => {
		streams.push({ level, stream: createLevelStream(fileName) });
	});
}

const logger = pino(
	{
		level: envConfig.LOG_LEVEL || 'info',
<<<<<<< HEAD
		timestamp: pino.stdTimeFunctions.isoTime
=======
		timestamp: pino.stdTimeFunctions.isoTime,
		hooks: {
			logMethod(args, method) {
				const sanitizedArgs = sanitizeLogArguments(args);
				method.apply(this, sanitizedArgs);
			}
		}
>>>>>>> 4bbf87bf
	},
	pino.multistream(streams)
);

logger.setUserContext = (userId, timezone = null) => {
	if (userId === null || userId === undefined || Number(userId) === 0 || userId === '') {
		currentUserId = null;
		currentUserTimezone = null;
		return;
	}
	currentUserId = userId;
	currentUserTimezone = timezone;
};

logger.clearUserContext = () => {
	currentUserId = null;
	currentUserTimezone = null;
};

if (LOG_TO_FILE) {
	const initialDir = resolveLogDir();
	ensureDirectory(initialDir);
	console.log(`✅ Logger configured with file output in: ${initialDir}`);
	console.log('   - info.log, warning.log, error.log, fatal.log');
} else {
	console.log('🖥️ Logger running in console-only mode');
}

module.exports = logger;<|MERGE_RESOLUTION|>--- conflicted
+++ resolved
@@ -181,9 +181,6 @@
 const logger = pino(
 	{
 		level: envConfig.LOG_LEVEL || 'info',
-<<<<<<< HEAD
-		timestamp: pino.stdTimeFunctions.isoTime
-=======
 		timestamp: pino.stdTimeFunctions.isoTime,
 		hooks: {
 			logMethod(args, method) {
@@ -191,7 +188,6 @@
 				method.apply(this, sanitizedArgs);
 			}
 		}
->>>>>>> 4bbf87bf
 	},
 	pino.multistream(streams)
 );
