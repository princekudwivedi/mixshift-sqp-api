/**
 * Initial Pull Service
 * Handles historical ASIN data pulling for weeks, months, and quarters
 * 
 * Requirements:
 * - Pull 7 weeks historical (skip most recent)
 * - Pull 36 months historical (skip current month)
 * - Pull 8 quarters historical (skip current quarter)
 */

const { initDatabaseContext, loadDatabase } = require('../db/tenant.db');
const { getAllAgencyUserList } = require('../models/sequelize/user.model');
const { getModel: getSqpCronDetails } = require('../models/sequelize/sqpCronDetails.model');
const { getModel: getSqpCronLogs } = require('../models/sequelize/sqpCronLogs.model');
const sellerModel = require('../models/sequelize/seller.model');
const model = require('../models/sqp.cron.model');
const sp = require('../spapi/client.spapi');
const authService = require('../services/auth.service');
const jsonSvc = require('../services/sqp.json.processing.service');
const downloadUrls = require('../models/sqp.download.urls.model');
const asinInitialPull = require('../models/sellerAsinList.initial.pull.model');
const logger = require('../utils/logger.utils');
const apiLogger = require('../utils/api.logger.utils');
const { sendFailureNotification, shouldSendNotification, getErrorType } = require('../utils/notification.utils');
const { isUserAllowed, sanitizeLogData } = require('../utils/security.utils');
const env = require('../config/env.config');
const isDevEnv = ["local", "development","production"].includes(env.NODE_ENV);
const { getModel: getSqpDownloadUrls } = require('../models/sequelize/sqpDownloadUrls.model');
const { Op, literal } = require('sequelize');
const { CircuitBreaker, RateLimiter, MemoryMonitor, DelayHelpers, NotificationHelpers, RetryHelpers, Helpers } = require('../helpers/sqp.helpers');

class InitialPullService {
    
    constructor() {
        // Initialize efficiency helpers
        this.circuitBreaker = new CircuitBreaker(
            Number(process.env.CIRCUIT_BREAKER_THRESHOLD) || 5,
            Number(process.env.CIRCUIT_BREAKER_TIMEOUT_MS) || 60000
        );
        this.rateLimiter = new RateLimiter(
            Number(process.env.RATE_LIMIT_MAX_REQUESTS) || 100,
            Number(process.env.RATE_LIMIT_WINDOW_MS) || 60000
        );
        // MemoryMonitor uses static methods, no instance needed
    }
    
    /**
     * Calculate historical week ranges (Sunday to Saturday)
     * 
     * SKIP LOGIC:
     * 1. Current incomplete week (e.g., Oct 5-11, 2025)
     * 2. Previous complete week (e.g., Sep 27-Oct 4, 2025) - Latest week
     * 
     * PULL: 52 weeks starting from 2 weeks ago
     * 
     * @param {number} numberOfWeeks - Number of weeks to pull (default 52)
     * @param {boolean} skipLatest - Skip current + previous week (default true)
     * @returns {Array} Array of week range objects
     */
    calculateWeekRanges(numberOfWeeks = 52, skipLatest = true) {
        const ranges = [];
        const today = new Date();
        
        // Use UTC to avoid timezone issues - get current date in UTC
        const currentSunday = new Date(Date.UTC(
            today.getFullYear(), 
            today.getMonth(), 
            today.getDate()
        ));
        
        // Get day of week in UTC (0 = Sunday, 1 = Monday, ..., 6 = Saturday)
        const dayOfWeek = currentSunday.getUTCDay();
        
        // Set to Sunday of current week in UTC
        currentSunday.setUTCDate(currentSunday.getUTCDate() - dayOfWeek);
        
        // Skip 2 weeks: current incomplete + previous complete
        const startWeek = skipLatest ? -2 : 0;
        
        for (let i = startWeek; i >= startWeek - (numberOfWeeks - 1); i--) {
            const weekStart = new Date(currentSunday);
            weekStart.setUTCDate(currentSunday.getUTCDate() + (i * 7)); // Sunday
            
            const weekEnd = new Date(weekStart);
            weekEnd.setUTCDate(weekStart.getUTCDate() + 6); // Saturday
            
            ranges.push({
                startDate: weekStart.toISOString().split('T')[0],
                endDate: weekEnd.toISOString().split('T')[0],
                range: `${weekStart.toISOString().split('T')[0]} to ${weekEnd.toISOString().split('T')[0]}`,
                type: 'WEEK'
            });
        }
        
        return ranges;
    }

    /**
     * Calculate historical month ranges
     * 
     * SKIP LOGIC:
     * 1. Current incomplete month (e.g., October 2025)
     * 2. Previous complete month (e.g., September 2025) - Latest month
     * 
     * 
     * @param {number} numberOfMonths - Number of months to pull (default 12)
     * @param {boolean} skipCurrent - Skip current + previous month (default true)
     * @returns {Array} Array of month range objects
     */
    calculateMonthRanges(numberOfMonths = 12, skipCurrent = true) {
        const ranges = [];
        const today = new Date();
        
        // Skip 2 months: current incomplete + previous complete
        const startMonth = skipCurrent ? -2 : 0;
        
        for (let i = startMonth; i >= startMonth - (numberOfMonths - 1); i--) {
            const monthStart = new Date(today.getFullYear(), today.getMonth() + i, 1);
            const monthEnd = new Date(today.getFullYear(), today.getMonth() + i + 1, 0); // Last day of month
            
            ranges.push({
                startDate: monthStart.toISOString().split('T')[0],
                endDate: monthEnd.toISOString().split('T')[0],
                range: `${monthStart.toISOString().split('T')[0]} to ${monthEnd.toISOString().split('T')[0]}`,
                type: 'MONTH'
            });
        }
        
        return ranges;
    }

    /**
     * Calculate historical quarter ranges
     * 
     * SKIP LOGIC:
     * 1. Current incomplete quarter (e.g., Q4 2025: Oct-Dec)
     * 2. Previous complete quarter (e.g., Q3 2025: Jul-Sep) - Latest quarter
     * 
     * PULL: 4 quarters starting from 2 quarters ago
     * 
     * @param {number} numberOfQuarters - Number of quarters to pull (default 7)
     * @param {boolean} skipCurrent - Skip current + previous quarter (default true)
     * @returns {Array} Array of quarter range objects
     */
    calculateQuarterRanges(numberOfQuarters = 4, skipCurrent = true) {
        const ranges = [];
        const today = new Date();
        
        // Get current quarter (0-3)
        const currentQuarter = Math.floor(today.getMonth() / 3);
        const currentYear = today.getFullYear();
        
        // Skip 2 quarters: current incomplete + previous complete
        const startQuarter = skipCurrent ? -2 : 0;
        
        for (let i = startQuarter; i >= startQuarter - (numberOfQuarters - 1); i--) {
            // Calculate which quarter and year
            let quarter = currentQuarter + i;
            let year = currentYear;
            
            while (quarter < 0) {
                quarter += 4;
                year -= 1;
            }
            
            // Quarter start months: 0 (Jan), 3 (Apr), 6 (Jul), 9 (Oct)
            const quarterStartMonth = quarter * 3;
            const quarterStart = new Date(year, quarterStartMonth, 1);
            const quarterEnd = new Date(year, quarterStartMonth + 3, 0); // Last day of 3rd month
            
            ranges.push({
                startDate: quarterStart.toISOString().split('T')[0],
                endDate: quarterEnd.toISOString().split('T')[0],
                range: `${quarterStart.toISOString().split('T')[0]} to ${quarterEnd.toISOString().split('T')[0]}`,
                type: 'QUARTER',
                quarter: quarter + 1,
                year
            });
        }
        
        return ranges;
    }

    /**
     * Calculate full range string for all periods
     * @returns {Object} Full ranges for week, month, quarter
     */
    calculateFullRanges() {
        // Configurable via environment variables
<<<<<<< HEAD
        const weeksToPull = env.WEEKS_TO_PULL;
        const monthsToPull = env.MONTHS_TO_PULL;
        const quartersToPull = env.QUARTERS_TO_PULL;
=======
        const weeksToPull = config.WEEKS_TO_PULL;
        const monthsToPull = config.MONTHS_TO_PULL;
        const quartersToPull = config.QUARTERS_TO_PULL;
>>>>>>> 1829445d
        
        logger.info({ weeksToPull, monthsToPull, quartersToPull }, 'Initial pull configuration');
        
        const weekRanges = this.calculateWeekRanges(weeksToPull, true);
        const monthRanges = this.calculateMonthRanges(monthsToPull, true);
        const quarterRanges = this.calculateQuarterRanges(quartersToPull, true);
        
        const fullWeekRange = weekRanges.length > 0 
            ? `${weekRanges[weekRanges.length - 1].startDate} to ${weekRanges[0].endDate}`
            : null;
            
        const fullMonthRange = monthRanges.length > 0
            ? `${monthRanges[monthRanges.length - 1].startDate} to ${monthRanges[0].endDate}`
            : null;
            
        const fullQuarterRange = quarterRanges.length > 0
            ? `${quarterRanges[quarterRanges.length - 1].startDate} to ${quarterRanges[0].endDate}`
            : null;
        
        return {
            fullWeekRange,
            fullMonthRange,
            fullQuarterRange,
            weekRanges,
            monthRanges,
            quarterRanges
        };
    }

    /**
     * Format date for Amazon SP-API (YYYY-MM-DD)
     * @param {Date} date - Date object
     * @returns {string} Formatted date string
     */
    formatDate(date) {
        return date.toISOString().split('T')[0];
    }

    /**
     * Internal method to process retry for failed initial pull
     */
    async _processRetryFailedInitialPull(validatedUserId, validatedSellerId, validatedCronDetailID) {
        return initDatabaseContext(async () => {
            try {
                await loadDatabase(0);
                const users = validatedUserId ? [{ ID: parseInt(validatedUserId) }] : await getAllAgencyUserList();
                
                let totalRetried = 0;
                let totalSuccess = 0;
                let totalFailed = 0;
                const allResults = [];
                
                // Process each user
                for (const user of users) {
                    try {                        
                        if (isDevEnv && !isUserAllowed(user.ID)) {
                            continue;
                        }
                        
                        await loadDatabase(user.ID);
                        
                        // Find failed records
                        let failedRecords = await this.findFailedInitialPullRecords();
                        logger.info({ failedRecordsCount: failedRecords.length }, 'Found failed initial pull records to retry');
                        
                        // Filter by cronDetailID if specified
                        if (validatedCronDetailID) {
                            failedRecords = failedRecords.filter(r => r.ID === parseInt(validatedCronDetailID));
                        }
                        
                        // Filter by sellerId if specified
                        if (validatedSellerId) {
                            const sellerDetails = await sellerModel.getProfileDetailsByID(validatedSellerId);
                            if (sellerDetails) {
                                failedRecords = failedRecords.filter(r => r.AmazonSellerID === sellerDetails.AmazonSellerID);
                            }
                        }
                        
                        if (failedRecords.length === 0) {
                            logger.info({ userId: user.ID }, 'No failed initial pull records found for user');
                            continue;
                        }
                        
                        logger.info({ 
                            userId: user.ID,
                            failedRecordsCount: failedRecords.length,
                            records: failedRecords.map(r => ({
                                id: r.ID,
                                amazonSellerID: r.AmazonSellerID,
                                stuckReportTypes: r.stuckReportTypes
                            }))
                        }, 'Found failed initial pull records to retry');
                        // Retry each failed record
                        for (const rec of failedRecords) {
                            const authOverrides = await authService.buildAuthOverrides(rec.AmazonSellerID);
                            
                            // Process each failed log entry individually
                            for (const log of rec.failedLogs) {
                                try {
                                    logger.info({ 
                                        cronDetailID: log.cronJobID, 
                                        amazonSellerID: rec.AmazonSellerID,
                                        reportType: log.reportType,
                                        range: log.range,
                                        action: log.action
                                    }, 'Retrying failed initial pull report');
                                    
                                    // Reset the failed status to pending (0) to allow retry
                                    await model.updateSQPReportStatus(log.cronJobID, log.reportType, 0, null, null, 4, true);
                                    await model.setProcessRunningStatus(log.cronJobID, log.reportType, 1);
                                    
                                    // Log retry attempt
                                    await model.logCronActivity({
                                        cronJobID: log.cronJobID,
                                        reportType: log.reportType,
                                        action: 'Initial Pull - Retry Started',
                                        status: 1,
                                        message: `Retrying ${log.action} for ${log.range}`,
                                        retryCount: 0,
                                        reportID: log.reportId,
                                        iInitialPull: 1,
                                        Range: log.range,
                                        reportDocumentID: log.reportDocumentID,
                                        executionTime: 0
                                    });
                                    
                                    const result = await this.retryStuckRecord(rec, log.reportType, authOverrides, log, user);
                                    
                                    if (result.success) {
                                        totalSuccess++;
                                        logger.info({ 
                                            cronDetailID: log.cronJobID, 
                                            reportType: log.reportType,
                                            range: log.range
                                        }, 'Initial pull retry succeeded');
                                    } else {
                                        totalFailed++;
                                        logger.warn({ 
                                            cronDetailID: log.cronJobID, 
                                            reportType: log.reportType,
                                            range: log.range
                                        }, 'Initial pull retry failed');
                                    }
                                    
                                    allResults.push(result);
                                    totalRetried++;
                                    
                                } catch (e) {
                                    logger.error({ 
                                        cronDetailID: log.cronJobID, 
                                        reportType: log.reportType, 
                                        range: log.range,
                                        error: e.message 
                                    }, 'Error retrying failed initial pull report');
                                    
                                    allResults.push({
                                        cronDetailID: log.cronJobID,
                                        amazonSellerID: rec.AmazonSellerID,
                                        reportType: log.reportType,
                                        range: log.range,
                                        retried: true,
                                        success: false,
                                        error: e.message
                                    });
                                    totalRetried++;
                                    totalFailed++;
                                }
                            }
                        }
                        
                        // After all retries, update final status for each unique cronDetailID
                        const processedCronDetails = new Set();
                        for (const rec of failedRecords) {
                            if (!processedCronDetails.has(rec.ID)) {
                                processedCronDetails.add(rec.ID);
                                
                                try {
                                    // Single function call - it fetches all needed data itself
                                    await this._updateInitialPullFinalStatus(rec.ID, rec.AmazonSellerID, null);
                                    
                                    logger.info({
                                        cronDetailID: rec.ID,
                                        amazonSellerID: rec.AmazonSellerID
                                    }, 'Updated final status after retry');
                                    
                                } catch (updateError) {
                                    logger.error({
                                        error: updateError.message,
                                        cronDetailID: rec.ID
                                    }, 'Error updating final status after retry');
                                }
                            }
                        }
                        
                        logger.info({
                            userId: user.ID,
                            totalRetried,
                            totalSuccess,
                            totalFailed
                        }, 'Failed initial pull retry completed for user');
                        
                    } catch (error) {
                        logger.error({ 
                            error: error.message,
                            userId: user.ID 
                        }, 'Error processing user in failed initial pull retry');
                    }
                }
                
                logger.info({
                    totalRetried,
                    totalSuccess,
                    totalFailed
                }, 'Failed initial pull retry process completed');
                
                return {
                    totalRetried,
                    totalSuccess,
                    totalFailed,
                    results: allResults
                };
                
            } catch (error) {
                logger.error({ error: error.message }, 'Error in _processRetryFailedInitialPull');
                throw error;
            }
        });
    }

    /**
     * Retry a stuck record's pipeline for a specific report type, then finalize status.
     */
    async retryStuckRecord(record, reportType, authOverrides, recordLog, user = null) {
        // Check memory usage before processing
        const memoryStats = MemoryMonitor.getMemoryStats();
        if (MemoryMonitor.isMemoryUsageHigh(Number(process.env.MAX_MEMORY_USAGE_MB) || 500)) {
            logger.warn({ 
                memoryUsage: memoryStats.heapUsed,
                threshold: process.env.MAX_MEMORY_USAGE_MB || 500
            }, 'High memory usage detected, skipping seller processing');            
            return { success: false, error: 'High memory usage' };
        }
        
        const cronDetailID = recordLog.cronJobID;
        const reportId = recordLog.reportId;
        const range = recordLog.range;
        
        // Get seller profile
        const seller = await sellerModel.getProfileDetailsByAmazonSellerID(record.AmazonSellerID);
        if (!seller) {
            logger.error({ amazonSellerID: record.AmazonSellerID }, 'Seller not found for retry');
            return { success: false, error: 'Seller not found' };
        }
        
        // Create range object
        const rangeObj = { 
            range, 
            startDate: range ? range.split(' to ')[0] : null, 
            endDate: range ? range.split(' to ')[1] : null, 
            type: reportType 
        };

        try {
            // STEP 1: Check status and trigger download (reuse existing function)
            const statusResult = await this.circuitBreaker.execute(
                () => this._checkInitialPullReportStatus(
                    cronDetailID,
                    seller,
                    reportId,
                    rangeObj,
                    reportType,
                    authOverrides,
                    true, // retry flag
                    user
                ),
                { sellerId: seller.idSellerAccount, operation: 'recheckInitialPullReportStatus' }
            );

            const requestDelaySeconds = Number(process.env.REQUEST_DELAY_SECONDS) || 30;
            await DelayHelpers.wait(requestDelaySeconds, 'Between report status checks and downloads (rate limiting)');
            
            // Verify final status from database
            const SqpCronDetails = getSqpCronDetails();
            const refreshed = await SqpCronDetails.findOne({
                where: { ID: cronDetailID },
                attributes: [
                    'WeeklySQPDataPullStatus','MonthlySQPDataPullStatus','QuarterlySQPDataPullStatus',
                    'WeeklyProcessRunningStatus','MonthlyProcessRunningStatus','QuarterlyProcessRunningStatus'
                ]
            });
            
            const prefix = model.mapPrefix(reportType);
            const statusField = `${prefix}SQPDataPullStatus`;
            const current = refreshed ? refreshed[statusField] : null;
            
            logger.info({ 
                cronDetailID, 
                reportType, 
                range,
                currentStatus: current,
                expectedStatus: 1
            }, 'Checking final status after retry');
            
            if (current === 1) {
                logger.info({ cronDetailID, reportType, range }, 'Retry succeeded - report completed and imported');
                return { 
                    success: true, 
                    cronDetailID, 
                    amazonSellerID: record.AmazonSellerID, 
                    reportType, 
                    retried: true 
                };
            }
            
            // If not success, mark as failed
            logger.warn({ cronDetailID, reportType, range, currentStatus: current }, 'Retry completed but status not success');
            
            return { 
                success: false, 
                cronDetailID, 
                amazonSellerID: record.AmazonSellerID, 
                reportType, 
                retried: true,
                error: `Final status: ${current}`
            };
            
        } catch (e) {
            logger.error({ id: record.ID, reportType, range, error: e.message }, 'Retry failed with exception');
            
            return { 
                success: false, 
                cronDetailID, 
                amazonSellerID: record.AmazonSellerID, 
                reportType, 
                retried: true,
                error: e.message 
            };
        }
    }
    
    /**
     * Public method to process initial pull
     */
    async processInitialPull(validatedUserId, validatedSellerId, reportType) {
        return this._processInitialPull(validatedUserId, validatedSellerId, reportType);
    }
    
    /**
     * Public method to process retry for failed initial pull
     */
    async processRetryFailedInitialPull(validatedUserId, validatedSellerId, validatedCronDetailID) {
        return this._processRetryFailedInitialPull(validatedUserId, validatedSellerId, validatedCronDetailID);
    }
    
    /**
     * Internal method to process initial pull for users and sellers
     */
    async _processInitialPull(validatedUserId, validatedSellerId, reportType) {
        return initDatabaseContext(async () => {
            try {
                await loadDatabase(0);
                const users = validatedUserId ? [{ ID: parseInt(validatedUserId) }] : await getAllAgencyUserList();
                let breakUserProcessing = false;
                for (const user of users) {
                    try {
                        if (isDevEnv && !isUserAllowed(user.ID)) {
                            continue;
                        }
                        logger.info(sanitizeLogData({ userId: user.ID }), 'Process user started');
                        await loadDatabase(user.ID);
                        // Check cron limits for this user
                        const cronLimits = await Helpers.checkCronLimits(user.ID, 1);                        
                        if (cronLimits.shouldProcess) {
                            // Check if user has eligible seller which has eligible ASINs before processing
                            const hasEligibleUser = await model.hasEligibleASINsInitialPull(null, false);
                            if (!hasEligibleUser) {
                                logger.info({ 
                                    sellerId: 'ALL Sellers Check', 
                                    amazonSellerID: 'ALL Sellers Check',
                                    userId: user.ID
                                }, 'Skipping Full Run - no eligible ASINs for all sellers');
                                continue;
                            }
                            const sellers = validatedSellerId
                                ? [await sellerModel.getProfileDetailsByID(validatedSellerId)]
                                : await sellerModel.getSellersProfilesForCronAdvanced({ pullAll: 0 });                        

                            for (const seller of sellers) {
                                if (!seller) continue;

                                // Check memory usage before processing
                                const memoryStats = MemoryMonitor.getMemoryStats();
                                if (MemoryMonitor.isMemoryUsageHigh(Number(process.env.MAX_MEMORY_USAGE_MB) || 500)) {
                                    logger.warn({ 
                                        memoryUsage: memoryStats.heapUsed,
                                        threshold: process.env.MAX_MEMORY_USAGE_MB || 500
                                    }, 'High memory usage detected, skipping seller processing');
                                    breakUserProcessing = false;
                                    continue;
                                }

                                // Check if seller has eligible ASINs before processing
                                const hasEligible = await model.hasEligibleASINsInitialPull(seller.idSellerAccount); 
                                if (!hasEligible) {
                                    logger.info({ 
                                        sellerId: seller.idSellerAccount, 
                                        amazonSellerID: seller.AmazonSellerID 
                                    }, 'Skipping seller - no eligible ASINs');
                                    breakUserProcessing = false;
                                    continue;
                                }
                                breakUserProcessing = true;

                                logger.info({ 
                                    userId: validatedUserId,
                                    sellerId: seller.idSellerAccount,
                                    amazonSellerID: seller.AmazonSellerID,
                                }, 'Processing seller for initial pull');

                                // Check rate limit before making API calls
                                await this.rateLimiter.checkLimit(seller.AmazonSellerID);

                                // Get access token
                                const authOverrides = await authService.buildAuthOverrides(seller.AmazonSellerID);
                                if (!authOverrides.accessToken) {				
                                    logger.error({ amazonSellerID: seller.AmazonSellerID }, 'No access token available for request');
                                    throw new Error('No access token available for report request');
                                }
                                // Start initial pull for seller with circuit breaker protection
                                await this.circuitBreaker.execute(
                                    () => this._startInitialPullForSeller(seller, reportType, authOverrides, user),
                                    { sellerId: seller.idSellerAccount, operation: 'startInitialPullForSeller' }
                                );
                                break; // done after one seller
                            }
                        }
                    } catch (userError) {
                        logger.error({ userId: validatedUserId, error: userError.message }, 'Error in initial pull processing');
                    }
                    if (breakUserProcessing) {
                        break;
                    }
                }
            } catch (error) {
                logger.error({ error: error.message }, 'Error in _processInitialPull');
            }
        });
    }

    /**
     * Start initial pull for a specific seller
     * Phase 1: Request all reports
     * Phase 2: Check status for all reports
     * Phase 3: Download and import all completed reports
     */
    async _startInitialPullForSeller(seller, reportType = null, authOverrides = {}, user = null) {
        try {
            const ranges = this.calculateFullRanges();
            
            const { asins } = await model.getActiveASINsBySellerInitialPull(seller.idSellerAccount, true);            
            if (asins.length === 0) return;
            const asinList = asins;
            const options =   {
                iInitialPull: 1,
                FullWeekRange: ranges.fullWeekRange,
                FullMonthRange: ranges.fullMonthRange,
                FullQuarterRange: ranges.fullQuarterRange,
                SellerName: seller.SellerName || seller.MerchantAlias || `Seller_${seller.AmazonSellerID}`
            }
			const cronDetailRow = await model.createSQPCronDetail(seller.AmazonSellerID, asinList.join(' '), seller.idSellerAccount, options);
            const typesToPull = reportType ? [reportType] : env.TYPE_ARRAY;            
            logger.info({
                weekRangesCount: ranges.weekRanges.length,
                monthRangesCount: ranges.monthRanges.length,
                quarterRangesCount: ranges.quarterRanges.length,
                typesToPull: typesToPull
            }, 'Initial pull ranges calculated');
            
            // Mark initial pull as started
            try {
                await asinInitialPull.markInitialPullStarted(
                    seller.AmazonSellerID,
                    asinList,
                    seller.idSellerAccount,
                    cronDetailRow.ID
                );
                
                logger.info({
                    amazonSellerID: seller.AmazonSellerID,
                    asinCount: asinList.length,
                    typesToPull: typesToPull
                }, 'Marked initial pull as started for ASINs');
            } catch (statusError) {
                logger.error({
                    error: statusError.message
                }, 'Failed to mark initial pull as started');
            }
            
            // PHASE 1: Request ALL reports first (don't check status yet)
            const reportRequests = []; // Track all requested reports with their IDs
            
            for (const type of typesToPull) {
                const rangesToProcess = type === 'WEEK' ? ranges.weekRanges 
                    : type === 'MONTH' ? ranges.monthRanges 
                    : ranges.quarterRanges;
                
                logger.info({
                    type: type,
                    rangesCount: rangesToProcess.length
                }, 'Requesting reports for type');
                for (const range of rangesToProcess) {
                    try {                      

                        const result = await this.circuitBreaker.execute(
                            () => this._requestInitialPullReport(
                                cronDetailRow.ID,
                                seller,
                                asinList,
                                range,
                                type,
                                authOverrides,
                                user
                            ),
                            { sellerId: seller.idSellerAccount, operation: 'requestInitialPullReport' }
                        );                        
                        
                        // Store the reportId with the request for later status check
                        // RetryHelpers wraps the result, so check both formats
                        const reportID = result?.reportId || result?.data?.reportId;                        
                        if (result && reportID) {
                            reportRequests.push({ 
                                type, 
                                range, 
                                cronDetailID: cronDetailRow.ID,
                                reportId: reportID 
                            });
                            logger.info({ 
                                reportId: reportID,
                                type,
                                range: range.range 
                            }, 'Report request added to tracking array');
                        } else {
                            logger.warn({ 
                                type,
                                range: range.range,
                                result 
                            }, 'Report request failed - no reportID returned');
                        }
                        
                        const requestDelaySeconds = Number(process.env.REQUEST_DELAY_SECONDS) || 30;
                        await DelayHelpers.wait(requestDelaySeconds, 'Between report requests (rate limiting)');
                    } catch (error) {
                        logger.error({ 
                            cronDetailID: cronDetailRow.ID,
                            range: range.range,
                            error: error.message 
                        }, 'Failed to request initial pull report');
                    }
                }
            }
            
            logger.info({ 
                totalRequests: reportRequests.length,
                cronDetailID: cronDetailRow.ID 
            }, 'All initial pull reports requested, waiting before status check');
            
            // PHASE 2: Wait then check status for all reports
            const initialDelaySeconds = Number(process.env.INITIAL_DELAY_SECONDS) || 30;
            await DelayHelpers.wait(initialDelaySeconds, 'Before initial pull status check');
            
            await this.circuitBreaker.execute(
                () => this._checkAllInitialPullStatuses(cronDetailRow, seller, reportRequests, asinList, authOverrides, false, user),
                { sellerId: seller.idSellerAccount, operation: 'checkAllInitialPullStatuses' }
            );

            // PHASE 3: Download and import (already handled in status check when DONE)
            logger.info({ 
                cronDetailID: cronDetailRow.ID,
                amazonSellerID: seller.AmazonSellerID 
            }, 'Initial pull process completed for seller');
            
        } catch (error) {
            logger.error({ error: error.message }, 'Error in _startInitialPullForSeller');
        }
    }

    /**
     * Request a single initial pull report (Step 1: Create Report)
     */
    async _requestInitialPullReport(cronDetailID, seller, asinList, range, reportType, authOverrides = {}, user = null) {
        const result = await RetryHelpers.executeWithRetry({
            cronDetailID,
            amazonSellerID: seller.AmazonSellerID,
            reportType,
            action: 'Initial Pull - Request Report',
            context: { seller, asinList, range, reportType, reportId: null, user },
            model,
            sendFailureNotification: (cronDetailID, amazonSellerID, reportType, errorMessage, retryCount, reportId, isFatalError, range) => {
                return sendFailureNotification({
                    cronDetailID,
                    amazonSellerID,
                    reportType,
                    errorMessage,
                    retryCount,
                    reportId,
                    isFatalError,
                    range,
                    model,
                    NotificationHelpers,
                    env,
                    context: 'Initial Pull'
                });
            },
            maxRetries: 3, // Strict limit of 3 retries per report
            skipIfMaxRetriesReached: true, // Now safe to check because each range is tracked independently
            // Pass these to RetryHelpers so attempt logs have correct values
            extraLogFields: {
                Range: range.range,
                iInitialPull: 1
            },
            operation: async ({ attempt, currentRetry, context, startTime }) => {
                const { seller, asinList, range, reportType, user } = context;
                const requestStartTime = new Date();
                
                // Set ProcessRunningStatus = 1 (Report Request)
                await model.setProcessRunningStatus(cronDetailID, reportType, 1);
                
                const asinString = asinList.slice(0, 20).join(' ').substring(0, 200);
                const payload = {
                    reportType: env.GET_BRAND_ANALYTICS_SEARCH_QUERY_PERFORMANCE_REPORT,
                    dataStartTime: `${range.startDate}T00:00:00Z`,
                    dataEndTime: `${range.endDate}T23:59:59Z`,
                    marketplaceIds: [seller.AmazonMarketplaceId],
                    reportOptions: { asin: asinString, reportPeriod: range.type }
                };

                // Get access token
                let currentAuthOverrides = await authService.buildAuthOverrides(seller.AmazonSellerID);
                if (!currentAuthOverrides.accessToken) {
                    logger.error({ amazonSellerID: seller.AmazonSellerID, attempt }, 'No access token available for request');
                    
                    // API Logger - Failed Request (No Token)
                    const userId = user ? user.ID : null;
                    apiLogger.logRequestReport({
                        userId,
                        sellerId: seller.AmazonSellerID,
                        sellerAccountId: seller.idSellerAccount,
                        endpoint: 'SP-API Create Report',
                        requestPayload: payload,
                        response: null,
                        startTime: requestStartTime,
                        endTime: new Date(),
                        executionTime: (Date.now() - startTime) / 1000,
                        status: 'failure',
                        reportId: null,
                        reportType,
                        range: range.range,
                        error: { message: 'No access token available for report request' },
                        retryCount: currentRetry,
                        attempt
                    });
                    
                    throw new Error('No access token available for report request');
                }

                // Create report via SP-API
                let resp;
                let requestError = null;
                try {
                    resp = await sp.createReport(seller, payload, currentAuthOverrides);
                } catch (err) {
                    const status = err.status || err.statusCode || err.response?.status;
                    if (status === 401 || status === 403) {
                        currentAuthOverrides = await authService.buildAuthOverrides(seller.AmazonSellerID, true);
                        if (!currentAuthOverrides.accessToken) {
                            logger.error({ amazonSellerID: seller.AmazonSellerID, attempt }, 'No access token available for request after forced refresh');
                            requestError = new Error('No access token available for report request after forced refresh');
                            
                            // API Logger - Failed Request (No Token After Refresh)
                            const userId = user ? user.ID : null;
                            apiLogger.logRequestReport({
                                userId,
                                sellerId: seller.AmazonSellerID,
                                sellerAccountId: seller.idSellerAccount,
                                endpoint: 'SP-API Create Report',
                                requestPayload: payload,
                                response: null,
                                startTime: requestStartTime,
                                endTime: new Date(),
                                executionTime: (Date.now() - startTime) / 1000,
                                status: 'failure',
                                reportId: null,
                                reportType,
                                range: range.range,
                                error: requestError,
                                retryCount: currentRetry,
                                attempt
                            });
                            
                            throw requestError;
                        }
                        resp = await sp.createReport(seller, payload, currentAuthOverrides);
                    } else {
                        requestError = err;
                        throw err;
                    }
                }
                const reportId = resp.reportId;
                const requestEndTime = new Date();
                
                logger.info({ reportId, range: range.range, attempt }, 'Initial pull report created');
                
                // API Logger - Successful Request Report
                const userId = user ? user.ID : null;
                apiLogger.logRequestReport({
                    userId,
                    sellerId: seller.AmazonSellerID,
                    sellerAccountId: seller.idSellerAccount,
                    endpoint: 'SP-API Create Report',
                    requestPayload: payload,
                    response: resp,
                    startTime: requestStartTime,
                    endTime: requestEndTime,
                    executionTime: (Date.now() - startTime) / 1000,
                    status: reportId ? 'success' : 'failure',
                    reportId,
                    reportType,
                    range: range.range,
                    error: requestError,
                    retryCount: currentRetry,
                    attempt
                });
                
                // Update status column based on report type with start date
                const startDate = range.startDate;
                
                if(range.range !== '' && range.range !== null && range.range !== undefined){
                    await model.updateSQPReportStatus(cronDetailID, reportType, 0, new Date());
                    // Log report creation
                    await model.logCronActivity({
                        cronJobID: cronDetailID,
                        reportType,
                        action: 'Initial Pull - Request Report',
                        status: 1,
                        message: `Initial pull report requested: ${range.range}`,
                        reportID: reportId,
                        Range: range.range,
                        iInitialPull: 1,
                        retryCount: 0,
                        executionTime: (Date.now() - startTime) / 1000
                    });
                }                
                
                const requestDelaySeconds = Number(process.env.REQUEST_DELAY_SECONDS) || 30;
                await DelayHelpers.wait(requestDelaySeconds, 'Between report requests (rate limiting)');
                
                return {
                    message: `Report requested successfully. Report ID: ${reportId}. Range: ${range.range}`,
                    reportID: reportId,
                    data: { reportId, range: range.range },
                    logData: {
                        Range: range.range,
                        iInitialPull: 1
                    }
                };
            }
        });
        
        return result;
    }

    async _checkAllInitialPullStatuses(cronDetailRow, seller, reportRequests, asinList = null, authOverrides = {}, retry = false, user = null) {
        try {
          logger.info({
            cronDetailID: cronDetailRow.ID,
            totalReports: reportRequests.length
          }, 'Checking status for all initial pull reports');
      
          // Count totals per type
          const totalWeek = reportRequests.filter(r => r.type === 'WEEK').length;
          const totalMonth = reportRequests.filter(r => r.type === 'MONTH').length;
          const totalQuarter = reportRequests.filter(r => r.type === 'QUARTER').length;
      
          let doneWeek = 0, doneMonth = 0, doneQuarter = 0;
          let totalSuccess = 0, totalFailed = 0;
      
          for (const request of reportRequests) {
            if (!request.reportId) {
              logger.warn({
                cronDetailID: cronDetailRow.ID,
                reportType: request.type,
                range: request.range.range
              }, 'No report ID found for request');
              totalFailed++;
              continue;
            }
      
            logger.info({
              reportType: request.type,
              reportId: request.reportId,
              range: request.range.range
            }, 'Checking status for initial pull report');
      
            try {
              await this.circuitBreaker.execute(
                () => this._checkInitialPullReportStatus(
                  cronDetailRow.ID,
                  seller,
                  request.reportId,
                  request.range,
                  request.type,
                  authOverrides,
                  retry,
                  user
                ),
                { sellerId: seller.idSellerAccount, operation: 'checkInitialPullReportStatus' }
              );
      
              totalSuccess++;
      
              // Count completed by type
              if (request.type === 'WEEK') doneWeek++;
              if (request.type === 'MONTH') doneMonth++;
              if (request.type === 'QUARTER') doneQuarter++;
      
              // 🕒 Delay to respect API limits
              const delaySeconds = Number(process.env.REQUEST_DELAY_SECONDS) || 30;
              await DelayHelpers.wait(delaySeconds, 'Between report status checks (rate limiting)');
      
              // ✅ Check if all of a type are processed → update pull status
              if (request.type === 'WEEK' && doneWeek === totalWeek) {
                await this._checkAndUpdateTypeCompletion(cronDetailRow.ID, 'WEEK', user);
              } else if (request.type === 'MONTH' && doneMonth === totalMonth) {
                await this._checkAndUpdateTypeCompletion(cronDetailRow.ID, 'MONTH', user);
              } else if (request.type === 'QUARTER' && doneQuarter === totalQuarter) {
                await this._checkAndUpdateTypeCompletion(cronDetailRow.ID, 'QUARTER', user);
              }
      
            } catch (error) {
              logger.error({
                cronDetailID: cronDetailRow.ID,
                reportType: request.type,
                reportId: request.reportId,
                range: request.range.range,
                error: error.message
              }, 'Failed to check initial pull report status');
              totalFailed++;
            }
          }
      
          // Final summary update (for all types)
          await this._updateInitialPullFinalStatus(cronDetailRow.ID, seller.AmazonSellerID, asinList, user);
      
        } catch (error) {
          logger.error({ error: error.message }, 'Error in _checkAllInitialPullStatuses');
        }
    }
      
    async _checkAndUpdateTypeCompletion(cronDetailID, type, user = null) {
        const { done, fatal, progress, total } = await this.analyzeReports(cronDetailID, type);
        let pull = 2; // default in-progress
      
        if (done === total) {
          pull = 1; // ✅ all done
        } else if (fatal === total) {
          pull = 3; // ❌ all fatal
        } else if ((done > 0 && progress > 0) || (progress > 0 && fatal > 0)) {
          pull = 2; // ⚙️ mixed state (some done + some progress/fatal)
        } else if(done > 0 && fatal > 0){
          pull = 3; // ❌ some done and some fatal
        }
      
        await this.updateStatus(cronDetailID, type, pull, user);
    }

    // analyze logs and determine counts
    async analyzeReports(cronDetailID, type) {
        const SqpCronLogs = getSqpCronLogs();
        const logs = await SqpCronLogs.findAll({
            where: { CronJobID: cronDetailID, ReportType: type, iInitialPull: 1, ReportID: { [Op.ne]: null } },
            attributes: ['ReportID', 'Status', 'Action', 'Message'],
            order: [['dtUpdatedOn', 'DESC']]
        });
        
        const uniqueIDs = [...new Set(logs.map(l => l.ReportID))];
        let done = 0, fatal = 0, progress = 0, fatalIDs = [];
        
        for (const id of uniqueIDs) {
            const rLogs = logs.filter(l => l.ReportID === id);
            const latest = rLogs[0];
            const isDone = rLogs.some(l => l.Status === 1);
            const isFatal = rLogs.some(l => /FATAL|CANCELLED/.test(l.Message || ''));
            const isInProgress = !isDone && !isFatal && (latest.Status === 0 || latest.Status === 2 || /Failure Notification/.test(latest.Message || ''));
        
            if (isDone) done++;
            else if (isFatal) { fatal++; fatalIDs.push(id); }
            else if (isInProgress) progress++;
        }
        
        return { done, fatal, progress, total: uniqueIDs.length, fatalIDs };
    }
    
    // update status in DB
    async updateStatus(cronDetailID, type, pull, user = null) {
        const SqpCronDetails = getSqpCronDetails();
        const prefix = model.mapPrefix(type);
        await SqpCronDetails.update(
            { [`${prefix}SQPDataPullStatus`]: pull, [`${prefix}SQPDataPullEndDate`]: new Date() },
            { where: { ID: cronDetailID } }
        );
    }
    
    /**
     * Final overall update after all reports processed
     */
    async _updateInitialPullFinalStatus(cronDetailID, amazonSellerID, asinList, user = null) {
        try {
          const SqpCronDetails = getSqpCronDetails();
          const SqpCronLogs = getSqpCronLogs();
      
          const cronDetail = await SqpCronDetails.findOne({
            where: { ID: cronDetailID },
            attributes: ['ASIN_List', 'AmazonSellerID', 'SellerID']
          });
          if (!cronDetail) return;
      
          asinList = asinList?.length
            ? asinList
            : cronDetail.ASIN_List?.split(/\s+/).filter(Boolean) || [];
          amazonSellerID = amazonSellerID || cronDetail.AmazonSellerID;
          const SellerID = cronDetail.SellerID;
      
          // Fetch all logs
          const allLogs = await SqpCronLogs.findAll({
            where: { CronJobID: cronDetailID, iInitialPull: 1, ReportID: { [Op.ne]: null } },
            attributes: ['ReportID', 'ReportType', 'Range'],
            group: ['ReportID', 'ReportType', 'Range']
          });
      
          const reportRequests = allLogs.map(l => ({
            reportId: l.ReportID,
            type: l.ReportType,
            range: { range: l.Range }
          }));
      
          const typeGroups = ['WEEK', 'MONTH', 'QUARTER'].reduce((acc, t) => {
            acc[t] = reportRequests.filter(r => r.type === t);
            return acc;
          }, {});
      
          let overallAsinStatus = 2;
      
          for (const type of Object.keys(typeGroups)) {
            const requests = typeGroups[type];
            if (!requests.length) continue;
      
            const { done, fatal, progress, total } = await this.analyzeReports(cronDetailID, type);
            let pull = 2;
      
            if (done === total) {
              pull = 1;
            } else if (fatal === total) {
              pull = 3;
            } else if ((done > 0 && progress > 0) || (progress > 0 && fatal > 0)) {
              pull = 2;
            } else if(done > 0 && fatal > 0){
              pull = 3;
            }
      
            if (pull === 3) overallAsinStatus = 3;
            await this.updateStatus(cronDetailID, type, pull, user);
          }
      
          // Update ASIN pull status
          if (overallAsinStatus === 2)
            await asinInitialPull.markInitialPullCompleted(amazonSellerID, asinList, SellerID, cronDetailID);
          else
            await asinInitialPull.markInitialPullFailed(amazonSellerID, asinList, SellerID, cronDetailID);
      
          // Final cronRunningStatus update
          const row = await SqpCronDetails.findOne({ where: { ID: cronDetailID }, raw: true });
          if (row) {
            const statuses = [row.WeeklySQPDataPullStatus, row.MonthlySQPDataPullStatus, row.QuarterlySQPDataPullStatus];
            const anyFatal = statuses.some(s => s === 3);
            const allDone = statuses.every(s => s === 1);
            const needsRetry = statuses.some(s => [0, 2, null].includes(s));
            const newStatus = needsRetry ? 3 : (allDone || anyFatal ? 2 : row.cronRunningStatus);
            if (newStatus !== row.cronRunningStatus)
              await SqpCronDetails.update({ cronRunningStatus: newStatus, dtUpdatedOn: new Date() }, { where: { ID: cronDetailID } });
          }
      
        } catch (error) {
          logger.error({ error: error.message }, 'Error in _updateInitialPullFinalStatus');
          throw error;
        }
    }
      
    /**
     * Check initial pull report status (Step 2: Check Status)
     */
    async _checkInitialPullReportStatus(cronDetailID, seller, reportId, range, reportType, authOverrides = {}, retry = false, user = null) {
        const result = await RetryHelpers.executeWithRetry({
            cronDetailID,
            amazonSellerID: seller.AmazonSellerID,
            reportType,
            action: retry ? 'Initial Pull - Retry Check Status' : 'Initial Pull - Check Status',
            context: { seller, reportId, range, reportType, retry, user },
            model,
            sendFailureNotification: (cronDetailID, amazonSellerID, reportType, errorMessage, retryCount, reportId, isFatalError, range) => {
                return sendFailureNotification({
                    cronDetailID,
                    amazonSellerID,
                    reportType,
                    errorMessage,
                    retryCount,
                    reportId,
                    isFatalError,
                    range,
                    model,
                    NotificationHelpers,
                    env,
                    context: 'Initial Pull'
                });
            },
            maxRetries: 3, // Strict limit of 3 retries per report
            skipIfMaxRetriesReached: true, // Now safe to check because each range is tracked independently
            extraLogFields: {
                Range: range.range,
                iInitialPull: 1
            },
            operation: async ({ attempt, currentRetry, context, startTime }) => {
                const { seller, reportId, range, reportType, retry, user } = context;
                const statusStartTime = new Date();
                
                // Set ProcessRunningStatus = 2 (Status Check)
                await model.setProcessRunningStatus(cronDetailID, reportType, 2);
                // Get access token
                const currentAuthOverrides = await authService.buildAuthOverrides(seller.AmazonSellerID);
                if (!currentAuthOverrides.accessToken) {				
                    logger.error({ amazonSellerID: seller.AmazonSellerID, attempt }, 'No access token available for request');
                    
                    // API Logger - Failed Status Check (No Token)
                    const userId = user ? user.ID : null;
                    apiLogger.logRequestStatus({
                        userId,
                        sellerId: seller.AmazonSellerID,
                        sellerAccountId: seller.idSellerAccount,
                        reportId,
                        reportType,
                        range: range.range,
                        currentStatus: 'UNKNOWN',
                        response: null,
                        retryCount: currentRetry,
                        attempt,
                        startTime: statusStartTime,
                        endTime: new Date(),
                        executionTime: (Date.now() - startTime) / 1000,
                        status: 'failure',
                        error: { message: 'No access token available for report request' }
                    });
                    
                    throw new Error('No access token available for report request');
                }
                // Check report status with force refresh+retry on 401/403
                let res;
                let statusError = null;
                try {
                    res = await sp.getReportStatus(seller, reportId, currentAuthOverrides);
                } catch (err) {
                    const status = err.status || err.statusCode || err.response?.status;
                    if (status === 401 || status === 403) {
                        const refreshedOverrides = await authService.buildAuthOverrides(seller.AmazonSellerID, true);
                        if(!refreshedOverrides.accessToken) {
                            logger.error({ amazonSellerID: seller.AmazonSellerID, attempt }, 'No access token available for request after forced refresh');
                            statusError = new Error('No access token available for report request after forced refresh');
                            
                            // API Logger - Failed Status Check (No Token After Refresh)
                            const userId = user ? user.ID : null;
                            apiLogger.logRequestStatus({
                                userId,
                                sellerId: seller.AmazonSellerID,
                                sellerAccountId: seller.idSellerAccount,
                                reportId,
                                reportType,
                                range: range.range,
                                currentStatus: 'UNKNOWN',
                                response: null,
                                retryCount: currentRetry,
                                attempt,
                                startTime: statusStartTime,
                                endTime: new Date(),
                                executionTime: (Date.now() - startTime) / 1000,
                                status: 'failure',
                                error: statusError
                            });
                            
                            throw statusError;
                        }
                        res = await sp.getReportStatus(seller, reportId, refreshedOverrides);
                    } else {
                        statusError = err;
                        throw err;
                    }
                }
                const status = res.processingStatus;
                const statusEndTime = new Date();
                
                // API Logger - Status Check
                const userId = user ? user.ID : null;
                apiLogger.logRequestStatus({
                    userId,
                    sellerId: seller.AmazonSellerID,
                    sellerAccountId: seller.idSellerAccount,
                    reportId,
                    reportType,
                    range: range.range,
                    currentStatus: status,
                    response: res,
                    retryCount: currentRetry,
                    attempt,
                    startTime: statusStartTime,
                    endTime: statusEndTime,
                    executionTime: (Date.now() - startTime) / 1000,
                    status: status ? 'success' : 'failure',
                    error: statusError,
                    reportDocumentId: res.reportDocumentId || null
                });
                if (status === 'DONE') {
                    const documentId = res.reportDocumentId || null;

                    // Store for download queue                    
                    await downloadUrls.storeDownloadUrl({
                        CronJobID: cronDetailID,
                        ReportID: reportId,
                        ReportType: reportType,
                        DownloadURL: '',
                        Status: 'PENDING',
                        DownloadAttempts: 0,
                        MaxDownloadAttempts: 3
                    });
                    
                    // Log status
                    await model.logCronActivity({
                        cronJobID: cronDetailID,
                        reportType,
                        action: retry ? 'Initial Pull - Retry Check Status' : 'Initial Pull - Check Status',
                        status: 1,
                        message: `Report ready: ${range.range}`,
                        reportID: reportId,
                        reportDocumentID: documentId,
                        Range: range.range,
                        iInitialPull: 1,
                        executionTime: (Date.now() - startTime) / 1000
                    });
                    
                    const requestDelaySeconds = Number(process.env.REQUEST_DELAY_SECONDS) || 30;
                    await DelayHelpers.wait(requestDelaySeconds, 'Between report status checks and downloads (rate limiting)');

                    const downloadResult = await this.circuitBreaker.execute(
                        () => this._downloadInitialPullReport(cronDetailID, seller, reportId, documentId, range, reportType, authOverrides, retry, user),
                        { sellerId: seller.idSellerAccount, operation: 'downloadInitialPullReport' }
                    );

                    return {
                        ...downloadResult,
                        reportDocumentID: documentId,
                        skipped: true
                    };
                    
                } else if (status === 'IN_QUEUE' || status === 'IN_PROGRESS') {
                    const delaySeconds = await DelayHelpers.calculateBackoffDelay(attempt, `Initial Pull Status Check (${range.range})`);
                    
                    await model.logCronActivity({
                        cronJobID: cronDetailID,
                        reportType,
                        action: retry ? 'Initial Pull - Retry Check Status' : 'Initial Pull - Check Status',
                        status: 0,
                        message: `Report ${status} for ${range.range}, waiting ${delaySeconds}s`,
                        reportID: reportId,
                        Range: range.range,
                        iInitialPull: 1,
                        retryCount: currentRetry,
                        executionTime: (Date.now() - startTime) / 1000
                    });
                    
                    await DelayHelpers.wait(delaySeconds, `Initial Pull Status Retry (${range.range})`);
                    throw new Error(`Report still ${status} - retrying`);
                    
                } else if (status === 'FATAL' || status === 'CANCELLED') {

                    logger.fatal({ 
                        cronDetailID: cronDetailID, 
                        reportType, 
                        status, 
                    }, `Initial Pull - Report ${status} - Permanent failure for ${range.range}`);
                    

                    await model.logCronActivity({
                        cronJobID: cronDetailID,
                        reportType,
                        action: retry ? 'Initial Pull - Retry Check Status' : 'Initial Pull - Check Status',
                        status: 3,
                        message: `Report ${status} for ${range.range}`,
                        reportID: reportId,
                        Range: range.range,
                        iInitialPull: 1,
                        executionTime: (Date.now() - startTime) / 1000
                    });
                    
                    const requestDelaySeconds = Number(process.env.REQUEST_DELAY_SECONDS) || 30;
                    await DelayHelpers.wait(requestDelaySeconds, 'Between report status checks and fatal/cancelled (rate limiting)');

                    throw new Error(`Report status: ${status}`);
                }
            }
        });
        
        return result;
    }

    /**
     * Download initial pull report (Step 3: Download)
     */
    async _downloadInitialPullReport(cronDetailID, seller, reportId, documentId, range, reportType, authOverrides = {}, retry = false, user = null) {
        const result = await RetryHelpers.executeWithRetry({
            cronDetailID,
            amazonSellerID: seller.AmazonSellerID,
            reportType,
            action: retry ? 'Initial Pull - Retry Download Report' : 'Initial Pull - Download Report',
            context: { seller, reportId, documentId, range, reportType, user },
            model,
            sendFailureNotification: (cronDetailID, amazonSellerID, reportType, errorMessage, retryCount, reportId, isFatalError, range) => {
                return sendFailureNotification({
                    cronDetailID,
                    amazonSellerID,
                    reportType,
                    errorMessage,
                    retryCount,
                    reportId,
                    isFatalError,
                    range,
                    model,
                    NotificationHelpers,
                    env,
                    context: 'Initial Pull'
                });
            },
            maxRetries: 3, // Strict limit of 3 retries per report
            skipIfMaxRetriesReached: true, // Now safe to check because each range is tracked independently
            extraLogFields: {
                Range: range.range,
                iInitialPull: 1
            },            
            operation: async ({ attempt, currentRetry, context, startTime }) => {
                const { seller, reportId, documentId, range, reportType, retry, user } = context;
                const downloadStartTime = new Date();
                
                logger.info({ reportId, documentId, range: range.range, attempt }, 'Starting initial pull download');
                
                // Set ProcessRunningStatus = 3 (Download) and update start date
                await model.setProcessRunningStatus(cronDetailID, reportType, 3);
                
                // Log download start
                await model.logCronActivity({
                    cronJobID: cronDetailID,
                    reportType,
                    action: retry ? 'Initial Pull - Retry Download Report' : 'Initial Pull - Download Report',
                    status: 1,
                    message: `Starting download for ${range.range}`,
                    reportID: reportId,
                    reportDocumentID: documentId,
                    Range: range.range,
                    iInitialPull: 1
                });
                
                // Update download status
                await downloadUrls.updateDownloadUrlStatusByCriteria(
                    cronDetailID,
                    reportType,
                    'DOWNLOADING',
                    null,
                    null,
                    null,
                    true,
                    reportId
                );
                
                // Get access token
                const currentAuthOverrides = await authService.buildAuthOverrides(seller.AmazonSellerID);
                if (!currentAuthOverrides.accessToken) {				
                    logger.error({ amazonSellerID: seller.AmazonSellerID, attempt }, 'No access token available for request');
                    
                    // API Logger - Failed Download (No Token)
                    const userId = user ? user.ID : null;
                    apiLogger.logDownload({
                        userId,
                        sellerId: seller.AmazonSellerID,
                        sellerAccountId: seller.idSellerAccount,
                        reportId,
                        reportDocumentId: documentId,
                        reportType,
                        range: range.range,
                        fileUrl: null,
                        filePath: null,
                        fileSize: 0,
                        rowCount: 0,
                        downloadPayload: { documentId: documentId || reportId },
                        startTime: downloadStartTime,
                        endTime: new Date(),
                        executionTime: (Date.now() - startTime) / 1000,
                        status: 'failure',
                        error: { message: 'No access token available for report request' },
                        retryCount: currentRetry,
                        attempt
                    });
                    
                    throw new Error('No access token available for report request');
                }
                
                // Download report with force refresh+retry on 401/403
                let res;
                let downloadError = null;
                try {
                    res = await sp.downloadReport(seller, documentId || reportId, currentAuthOverrides);
                } catch (err) {
                    const status = err.status || err.statusCode || err.response?.status;
                    if (status === 401 || status === 403) {
                        const refreshedOverrides = await authService.buildAuthOverrides(seller.AmazonSellerID, true);
                        if(!refreshedOverrides.accessToken) {
                            logger.error({ amazonSellerID: seller.AmazonSellerID, attempt }, 'No access token available for request after forced refresh');
                            downloadError = new Error('No access token available for report request after forced refresh');
                            
                            // API Logger - Failed Download (No Token After Refresh)
                            const userId = user ? user.ID : null;
                            apiLogger.logDownload({
                                userId,
                                sellerId: seller.AmazonSellerID,
                                sellerAccountId: seller.idSellerAccount,
                                reportId,
                                reportDocumentId: documentId,
                                reportType,
                                range: range.range,
                                fileUrl: null,
                                filePath: null,
                                fileSize: 0,
                                rowCount: 0,
                                downloadPayload: { documentId: documentId || reportId },
                                startTime: downloadStartTime,
                                endTime: new Date(),
                                executionTime: (Date.now() - startTime) / 1000,
                                status: 'failure',
                                error: downloadError,
                                retryCount: currentRetry,
                                attempt
                            });
                            
                            throw downloadError;
                        }
                        res = await sp.downloadReport(seller, documentId || reportId, refreshedOverrides);
                    } else {
                        downloadError = err;
                        throw err;
                    }
                }
                
                // Extract data
                let data = [];
                if (Array.isArray(res?.data)) {
                    data = res.data;
                } else if (Array.isArray(res?.data?.records)) {
                    data = res.data.records;
                } else if (Array.isArray(res?.data?.dataByAsin)) {
                    data = res.data.dataByAsin;
                }
                
                logger.info({ rows: data.length, range: range.range, attempt }, 'Initial pull report data received');
                // Set ProcessRunningStatus = 4 (Process Import)
                await model.setProcessRunningStatus(cronDetailID, reportType, 4);

                if (data.length > 0) {
                    // Save JSON file
                    const downloadMeta = { 
                        AmazonSellerID: seller.AmazonSellerID, 
                        ReportType: reportType, 
                        ReportID: documentId || reportId
                    };
                    let filePath = null;
                    let fileSize = 0;
                    const downloadEndTime = new Date();
                    
                    try {
                        const saveResult = await jsonSvc.saveReportJsonFile(downloadMeta, data);
                        filePath = saveResult?.path || saveResult?.url || null;
                        if (filePath) {
                            const fs = require('fs');
                            const stat = await fs.promises.stat(filePath).catch(() => null);
                            fileSize = stat ? stat.size : 0;
                            logger.info({ filePath, fileSize, range: range.range }, 'Initial pull JSON saved');
                        }
                        
                        // API Logger - Successful Download with Data
                        const userId = user ? user.ID : null;
                        apiLogger.logDownload({
                            userId,
                            sellerId: seller.AmazonSellerID,
                            sellerAccountId: seller.idSellerAccount,
                            reportId,
                            reportDocumentId: documentId,
                            reportType,
                            range: range.range,
                            fileUrl: res?.url || null,
                            filePath,
                            fileSize,
                            rowCount: data.length,
                            downloadPayload: { documentId: documentId || reportId },
                            startTime: downloadStartTime,
                            endTime: downloadEndTime,
                            executionTime: (Date.now() - startTime) / 1000,
                            status: 'success',
                            error: downloadError,
                            retryCount: currentRetry,
                            attempt
                        });
                        
                    } catch (fileErr) {
                        logger.warn({ error: fileErr.message, range: range.range }, 'Failed to save JSON file');
                        
                        // API Logger - Download Success but File Save Failed
                        const userId = user ? user.ID : null;
                        apiLogger.logDownload({
                            userId,
                            sellerId: seller.AmazonSellerID,
                            sellerAccountId: seller.idSellerAccount,
                            reportId,
                            reportDocumentId: documentId,
                            reportType,
                            range: range.range,
                            fileUrl: res?.url || null,
                            filePath: null,
                            fileSize: 0,
                            rowCount: data.length,
                            downloadPayload: { documentId: documentId || reportId },
                            startTime: downloadStartTime,
                            endTime: new Date(),
                            executionTime: (Date.now() - startTime) / 1000,
                            status: 'partial_success',
                            error: fileErr,
                            retryCount: currentRetry,
                            attempt
                        });
                    }
                    
                    // Update download URL record with completed status
                    await downloadUrls.updateDownloadUrlStatusByCriteria(
                        cronDetailID,
                        reportType,
                        'COMPLETED',
                        null,          // errorMessage
                        filePath,      // filePath
                        fileSize,      // fileSize
                        false,         // incrementAttempts
                        reportId       // reportID
                    );
                    
                    // Log download report action (download in progress)
                    await model.logCronActivity({
                        cronJobID: cronDetailID,
                        reportType,
                        action: retry ? 'Initial Pull - Retry Download Report' : 'Initial Pull - Download Report',
                        status: 1,
                        message: `Downloading report for ${range.range}`,
                        reportID: reportId,
                        reportDocumentID: documentId,
                        Range: range.range,
                        iInitialPull: 1,
                        executionTime: (Date.now() - startTime) / 1000
                    });
                    
                    // Now import the data immediately (Step 4: Import)
                    const newRow = await downloadUrls.getCompletedDownloadsWithFiles({ cronDetailID, ReportType: reportType, ReportID: reportId });
                    
                    if (newRow.length > 0) {
                        try {
                            
                            // Convert to plain object and enrich with required fields
                            const plainRow = newRow[0].toJSON ? newRow[0].toJSON() : newRow[0];
                            const enrichedRow = { ...plainRow, AmazonSellerID: seller.AmazonSellerID, ReportID: reportId, SellerID: seller.idSellerAccount };
                            
                            logger.info({ 
                                cronDetailID,
                                reportType,
                                range: range.range,
                                filePath 
                            }, retry ? 'Starting initial pull import (retry)' : 'Starting initial pull import', 'Starting initial pull import');
                            
                            // Import JSON data into database
                            const importResult = await jsonSvc.__importJson(enrichedRow, 0, 0, 1);
                            
                            logger.info({ 
                                cronDetailID,
                                reportType,
                                range: range.range,
                                importResult 
                            }, retry ? 'Initial pull import completed successfully (retry)' : 'Initial pull import completed successfully', 'Initial pull import completed successfully');
                            
                            //await model.updateSQPReportStatus(cronDetailID, reportType, 0, null, new Date());
                            
                            // Log import success
                            await model.logCronActivity({
                                cronJobID: cronDetailID,
                                reportType,
                                action: retry ? 'Initial Pull - Import Done (retry)' : 'Initial Pull - Import Done',
                                status: 1,
                                message: `Imported data for ${range.range}`,
                                reportID: reportId,
                                reportDocumentID: documentId,
                                Range: range.range,
                                iInitialPull: 1,
                                executionTime: (Date.now() - startTime) / 1000
                            });

                        } catch (importError) {
                            logger.error({ 
                                error: importError ? (importError.message || String(importError)) : 'Unknown error',
                                stack: importError?.stack,
                                cronDetailID,
                                reportType,
                                range: range.range,
                                retry
                            }, retry ? 'Error during initial pull import - file saved but import failed (retry)' : 'Error during initial pull import - file saved but import failed', 'Error during initial pull import - file saved but import failed');
                            
                            //await model.updateSQPReportStatus(cronDetailID, reportType, 0, null, new Date());
                            
                            // Log import failure
                            await model.logCronActivity({
                                cronJobID: cronDetailID,
                                reportType,
                                action: retry ? 'Initial Pull - Import Failed (retry)' : 'Initial Pull - Import Failed',
                                status: 2,
                                message: `Import failed for ${range.range}: ${importError.message}`,
                                reportID: reportId,
                                reportDocumentID: documentId,
                                Range: range.range,
                                iInitialPull: 1,
                                executionTime: (Date.now() - startTime) / 1000
                            });
                            // Don't throw - file is saved, import can be retried later
                        }
                    } 
                    
                    return {
                        action: 'Initial Pull - Download and Import Done',
                        message: `Downloaded and imported ${data.length} rows for ${range.range}`,
                        reportID: reportId,
                        data: { rows: data.length, filePath, fileSize, range: range.range },
                        logData: {
                            Range: range.range,
                            iInitialPull: 1
                        },
                        skipped: true
                    };
                } else {
                    // No data returned from report (0 rows)
                    logger.warn({ 
                        reportId, 
                        documentId, 
                        range: range.range,
                        retry
                    }, 'Report returned 0 rows - no search query data for this period');
                    
                    // API Logger - Download with No Data
                    const userId = user ? user.ID : null;
                    apiLogger.logDownload({
                        userId,
                        sellerId: seller.AmazonSellerID,
                        sellerAccountId: seller.idSellerAccount,
                        reportId,
                        reportDocumentId: documentId,
                        reportType,
                        range: range.range,
                        fileUrl: res?.url || null,
                        filePath: null,
                        fileSize: 0,
                        rowCount: 0,
                        downloadPayload: { documentId: documentId || reportId },
                        startTime: downloadStartTime,
                        endTime: new Date().toISOString(),
                        executionTime: (Date.now() - startTime) / 1000,
                        status: 'success',
                        error: null,
                        retryCount: currentRetry,
                        attempt
                    });
                    
                    // Update download status as completed but with no data
                    await downloadUrls.updateDownloadUrlStatusByCriteria(
                        cronDetailID,
                        reportType,
                        'COMPLETED',
                        'No data in report',
                        null,          // filePath
                        0,             // fileSize
                        false,         // incrementAttempts
                        reportId       // reportID - IMPORTANT!
                    );

                    const SqpDownloadUrls = getSqpDownloadUrls();
                    // Find latest row for this CronJobID+ReportType
                    const latest = await SqpDownloadUrls.findOne({
                        where: { CronJobID: cronDetailID, ReportType: reportType, ReportID: reportId },
                        order: [['dtUpdatedOn', 'DESC']]
                    });
                    if (latest) {                        
                        // Update download URLs process status to SUCCESS
                        await downloadUrls.updateProcessStatusById(latest.ID, 'SUCCESS', {
                            ProcessAttempts: 1,
                            LastProcessAt: new Date(),
                            fullyImported: 1
                        });
                    }
                    
                    // Set ProcessRunningStatus = 4 (Import) even though no data
                    await model.setProcessRunningStatus(cronDetailID, reportType, 4);                    
                    await model.updateSQPReportStatus(cronDetailID, reportType, 0, null, new Date());
                    
                    // Log import done (nothing to import but process complete)
                    await model.logCronActivity({
                        cronJobID: cronDetailID,
                        reportType,
                        action: retry ? 'Initial Pull - Import Done (retry)' : 'Initial Pull - Import Done',
                        status: 1,
                        message: `No data to import for ${range.range} (report was empty)`,
                        reportID: reportId,
                        reportDocumentID: documentId,
                        Range: range.range,
                        iInitialPull: 1,
                        executionTime: (Date.now() - startTime) / 1000
                    });
                    
                    return {
                        action: 'Initial Pull - Download and Import Done',
                        message: `No data for ${range.range}`,
                        reportID: reportId,
                        data: { rows: 0, range: range.range },
                        logData: {
                            Range: range.range,
                            iInitialPull: 1
                        },
                        skipped: true
                    };
                }
            }
        });
        
        return result;
    }

    /**
     * Find failed initial pull records
     * @returns {Promise<Array>} Failed records that need retry
     */
    async findFailedInitialPullRecords(user) {
        const SqpCronDetails = getSqpCronDetails();
        
        // Calculate time (6 hours ago)
        const cutoffTime = new Date();
        cutoffTime.setHours(cutoffTime.getHours() - 6);
        
        logger.info({ cutoffTime: cutoffTime.toISOString() }, 'Scanning for records stuck since cutoff time');
                
        // Find initial pull records with failed status (3)
        const failedRecords = await SqpCronDetails.findAll({
            where: {
                iInitialPull: 1,                
                [Op.or]: [                    
                    {
                        [Op.and]: [
                            { cronRunningStatus: 3},
                            { WeeklyProcessRunningStatus: { [Op.in]: [1, 2, 3, 4] } },
                            { WeeklySQPDataPullStatus: { [Op.in]: [0, 2] } },
                            {
                                [Op.or]: [
                                    { dtUpdatedOn: { [Op.lte]: cutoffTime } },
                                    literal('dtUpdatedOn < dtCronStartDate')
                                ]
                            }
                        ]
                    },
                    {
                        [Op.and]: [
                            { cronRunningStatus: 3},
                            { MonthlyProcessRunningStatus: { [Op.in]: [1, 2, 3, 4] } },
                            { MonthlySQPDataPullStatus: { [Op.in]: [0,2] } },
                            {
                                [Op.or]: [
                                    { dtUpdatedOn: { [Op.lte]: cutoffTime } },
                                    literal('dtUpdatedOn < dtCronStartDate')
                                ]
                            }
                        ]
                    },
                    {
                        [Op.and]: [
                            { cronRunningStatus: 3},
                            { QuarterlyProcessRunningStatus: { [Op.in]: [1, 2, 3, 4] } },
                            { QuarterlySQPDataPullStatus: { [Op.in]: [0,2] } },
                            {
                                [Op.or]: [
                                    { dtUpdatedOn: { [Op.lte]: cutoffTime } },
                                    literal('dtUpdatedOn < dtCronStartDate')
                                ]
                            }
                        ]
                    }
                ]
            },
            attributes: [
                'ID', 'AmazonSellerID', 'ASIN_List', 'dtCreatedOn', 'dtUpdatedOn',
                'cronRunningStatus', 'WeeklyProcessRunningStatus', 'WeeklySQPDataPullStatus', 'WeeklySQPDataPullEndDate', 'WeeklySQPDataPullStartDate',
                'MonthlyProcessRunningStatus', 'MonthlySQPDataPullStatus', 'MonthlySQPDataPullEndDate', 'MonthlySQPDataPullStartDate',
                'QuarterlyProcessRunningStatus', 'QuarterlySQPDataPullStatus', 'QuarterlySQPDataPullEndDate', 'QuarterlySQPDataPullStartDate'
            ],
            limit: 1
        });
        
        // Enrich records with failed report types and get related logs
        const SqpCronLogs = getSqpCronLogs();
        
        const enrichedRecords = await Promise.all(failedRecords.map(async (record) => {
            let stuckReportTypes = [];
            
            // Check which report types failed (status 0 = pending, status 2 = error/stuck)
            if (record.WeeklySQPDataPullStatus === 0 || record.WeeklySQPDataPullStatus === 2) {
                stuckReportTypes.push('WEEK');
            }
            if (record.MonthlySQPDataPullStatus === 0 || record.MonthlySQPDataPullStatus === 2) {
                stuckReportTypes.push('MONTH');
            }
            if (record.QuarterlySQPDataPullStatus === 0 || record.QuarterlySQPDataPullStatus === 2) {
                stuckReportTypes.push('QUARTER');
            }
            
            // Get failed log entries from sqp_cron_logs for this record
            // Exclude FATAL and CANCELLED messages
            const failedLogs = await SqpCronLogs.findAll({
                where: {
                  CronJobID: record.ID,
                  iInitialPull: 1,
                  [Op.and]: [
                    {
                      [Op.or]: [
                        {
                          Status: { [Op.in]: [0, 2] },
                        },
                        {
                          Status: 1,
                          Action: { [Op.like]: '%Request Report%' }
                        }
                      ]
                    },
                    { Message: { [Op.notLike]: '%FATAL%' } },
                    { Message: { [Op.notLike]: '%CANCELLED%' } }
                  ]
                },
                order: [['dtCreatedOn', 'DESC']],
                limit: 70
            });
              
              
            if(failedLogs.length > 0) {
                return {    
                    ...record.toJSON(),            
                    stuckReportTypes,
                    failedCount: stuckReportTypes.length,
                    failedLogs: failedLogs.map(log => ({
                        action: log.Action,
                        iInitialPull: log.iInitialPull,
                        cronJobID: log.CronJobID,
                        reportType: log.ReportType,
                        status: log.Status,
                        message: log.Message,
                        range: log.Range,
                        retryCount: log.RetryCount,
                        reportId: log.ReportID,
                        createdOn: log.dtCreatedOn,
                        reportDocumentID: log.ReportDocumentID,
                        executionTime: log.ExecutionTime
                    }))
                };
            }
        }));
        
        // Filter out undefined records (records with no failed logs)
        const validRecords = enrichedRecords.filter(r => r !== undefined && r !== null);
        
        logger.info({ 
            totalFailedRecords: validRecords.length,
            totalFailedReports: validRecords.reduce((sum, r) => sum + r.failedCount, 0)
        }, 'Failed initial pull records scan complete');
        
        
        return validRecords;
    }

}

module.exports = new InitialPullService();
<|MERGE_RESOLUTION|>--- conflicted
+++ resolved
@@ -187,15 +187,9 @@
      */
     calculateFullRanges() {
         // Configurable via environment variables
-<<<<<<< HEAD
         const weeksToPull = env.WEEKS_TO_PULL;
         const monthsToPull = env.MONTHS_TO_PULL;
         const quartersToPull = env.QUARTERS_TO_PULL;
-=======
-        const weeksToPull = config.WEEKS_TO_PULL;
-        const monthsToPull = config.MONTHS_TO_PULL;
-        const quartersToPull = config.QUARTERS_TO_PULL;
->>>>>>> 1829445d
         
         logger.info({ weeksToPull, monthsToPull, quartersToPull }, 'Initial pull configuration');
         
