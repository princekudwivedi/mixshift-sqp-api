/**
 * Initial Pull Controller
 * Handles historical ASIN data pulling
 */

const { SuccessHandler, ErrorHandler } = require('../middleware/response.handlers');
const { ValidationHelpers, CircuitBreaker, RateLimiter, MemoryMonitor, NotificationHelpers, RetryHelpers, DelayHelpers, Helpers } = require('../helpers/sqp.helpers');
const logger = require('../utils/logger.utils');
const env = require('../config/env.config');
const initialPullService = require('../services/initial.pull.service');

class InitialPullController {

    constructor() {
        // Initialize efficiency helpers
        this.circuitBreaker = new CircuitBreaker(
            Number(process.env.CIRCUIT_BREAKER_THRESHOLD) || 5,
            Number(process.env.CIRCUIT_BREAKER_TIMEOUT_MS) || 60000
        );
        this.rateLimiter = new RateLimiter(
            Number(process.env.RATE_LIMIT_MAX_REQUESTS) || 100,
            Number(process.env.RATE_LIMIT_WINDOW_MS) || 60000
        );
        // MemoryMonitor uses static methods, no instance needed
    }   
    
    /**
     * Run initial pull for all users or specific user/seller
     * 
     * Query params:
     * - userId: Process specific user (optional)
     * - sellerId: Process specific seller (optional)
     * - reportType: WEEK, MONTH, or QUARTER (optional)
     */
    async runInitialPull(req, res) {
        try {
            const { userId, sellerId, reportType } = req.query;
            // Validate inputs
            const validatedUserId = userId ? ValidationHelpers.validateUserId(userId) : null;
            const validatedSellerId = sellerId ? ValidationHelpers.validateUserId(sellerId) : null;   

            logger.info({ validatedUserId, validatedSellerId, reportType}, 'Initial pull triggered via API');

            let loop = env.TYPE_ARRAY;

            // Validate reportType if provided
            if (reportType && !loop.includes(reportType)) {
                return ErrorHandler.sendError(
                    res, 
                    new Error('Invalid reportType'), 
                    'reportType must be ' + loop.join(', '),
                    400
                );
            }

            // Process in background
            initialPullService.processInitialPull(validatedUserId, validatedSellerId, reportType)
                .catch(error => {
                    logger.error({ error: error.message }, 'Error in initial pull background process');
                });

            const weeksToPull = env.WEEKS_TO_PULL || 2;
            const monthsToPull = env.MONTHS_TO_PULL || 2;
            const quartersToPull = env.QUARTERS_TO_PULL || 2;
            const totalReports = weeksToPull + monthsToPull + quartersToPull;
            
            return SuccessHandler.sendSuccess(res, {
                message: 'Initial pull started',
                processing: 'Background processing initiated',
                params: { userId, sellerId, reportType },
                configuration: {
                    weeks: weeksToPull,
                    months: monthsToPull,
                    quarters: quartersToPull,
                    totalReportsPerSeller: totalReports
                },
                note: `Historical data pull: ${weeksToPull} weeks, ${monthsToPull} months, ${quartersToPull} quarters (${totalReports} total requests per seller)`
            }, 'Initial pull started successfully');

        } catch (error) {
            logger.error({ error: error.message }, 'Error starting initial pull');
            return ErrorHandler.sendError(res, error, 'Failed to start initial pull');
        }
    }

    /**
<<<<<<< HEAD
=======
     * Process initial pull for users and sellers
     */
    async _processInitialPull(validatedUserId, validatedSellerId, reportType) {
        return initDatabaseContext(async () => {
            try {
                await loadDatabase(0);
                const users = validatedUserId ? [{ ID: parseInt(validatedUserId) }] : await getAllAgencyUserList();
                let breakUserProcessing = false;
                for (const user of users) {
                    try {
                        if (isDevEnv && !isUserAllowed(user.ID)) {
                            continue;
                        }
                        logger.info(sanitizeLogData({ userId: user.ID }), 'Process user started');
                        await loadDatabase(user.ID);
                        // Check cron limits for this user
                        const cronLimits = await Helpers.checkCronLimits(user.ID, 1);                        
                        if (cronLimits.shouldProcess) {
                            // Check if user has eligible seller which has eligible ASINs before processing
                            const hasEligibleUser = await model.hasEligibleASINsInitialPull(null, false);
                            if (!hasEligibleUser) {
                                logger.info({ 
                                    sellerId: 'ALL Sellers Check', 
                                    amazonSellerID: 'ALL Sellers Check',
                                    userId: user.ID
                                }, 'Skipping Full Run - no eligible ASINs for all sellers');
                                continue;
                            }
                            const sellers = validatedSellerId
                                ? [await sellerModel.getProfileDetailsByID(validatedSellerId)]
                                : await sellerModel.getSellersProfilesForCronAdvanced({ pullAll: 0 });                        

                            for (const seller of sellers) {
                                if (!seller) continue;

                                // Check memory usage before processing
                                const memoryStats = MemoryMonitor.getMemoryStats();
                                if (MemoryMonitor.isMemoryUsageHigh(Number(process.env.MAX_MEMORY_USAGE_MB) || 500)) {
                                    logger.warn({ 
                                        memoryUsage: memoryStats.heapUsed,
                                        threshold: process.env.MAX_MEMORY_USAGE_MB || 500
                                    }, 'High memory usage detected, skipping seller processing');
                                    breakUserProcessing = false;
                                    continue;
                                }

                                // Check if seller has eligible ASINs before processing
                                const hasEligible = await model.hasEligibleASINsInitialPull(seller.idSellerAccount); 
                                if (!hasEligible) {
                                    logger.info({ 
                                        sellerId: seller.idSellerAccount, 
                                        amazonSellerID: seller.AmazonSellerID 
                                    }, 'Skipping seller - no eligible ASINs');
                                    breakUserProcessing = false;
                                    continue;
                                }
                                breakUserProcessing = true;

                                logger.info({ 
                                    userId: validatedUserId,
                                    sellerId: seller.idSellerAccount,
                                    amazonSellerID: seller.AmazonSellerID,
                                }, 'Processing seller for initial pull');

                                // Check rate limit before making API calls
                                await this.rateLimiter.checkLimit(seller.AmazonSellerID);

                                // Get access token
                                const authOverrides = await authService.buildAuthOverrides(seller.AmazonSellerID);
                                if (!authOverrides.accessToken) {				
                                    logger.error({ amazonSellerID: seller.AmazonSellerID }, 'No access token available for request');
                                    throw new Error('No access token available for report request');
                                }
                                // Start initial pull for seller with circuit breaker protection
                                await this.circuitBreaker.execute(
                                    () => this._startInitialPullForSeller(seller, reportType, authOverrides),
                                    { sellerId: seller.idSellerAccount, operation: 'startInitialPullForSeller' }
                                );
                                break; // done after one seller
                            }
                        }
                    } catch (userError) {
                        logger.error({ userId: validatedUserId, error: userError.message }, 'Error in initial pull processing');
                    }
                    if (breakUserProcessing) {
                        break;
                    }
                }
            } catch (error) {
                logger.error({ error: error.message }, 'Error in _processInitialPull');
            }
        });
    }

    /**
     * Start initial pull for a specific seller
     * Phase 1: Request all reports
     * Phase 2: Check status for all reports
     * Phase 3: Download and import all completed reports
     */
    async _startInitialPullForSeller(seller, reportType = null, authOverrides = {}) {
        try {
            const ranges = initialPullService.calculateFullRanges();
            
            const { asins } = await model.getActiveASINsBySellerInitialPull(seller.idSellerAccount, true);            
            if (asins.length === 0) return;
            const asinList = asins;
            const options =   {
                iInitialPull: 1,
                FullWeekRange: ranges.fullWeekRange,
                FullMonthRange: ranges.fullMonthRange,
                FullQuarterRange: ranges.fullQuarterRange,
                SellerName: seller.SellerName || seller.MerchantAlias || `Seller_${seller.AmazonSellerID}`
            }
			const cronDetailRow = await model.createSQPCronDetail(seller.AmazonSellerID, asinList.join(' '), seller.idSellerAccount, options);
            const typesToPull = reportType ? [reportType] : env.TYPE_ARRAY;            
            logger.info({
                weekRangesCount: ranges.weekRanges.length,
                monthRangesCount: ranges.monthRanges.length,
                quarterRangesCount: ranges.quarterRanges.length,
                typesToPull: typesToPull
            }, 'Initial pull ranges calculated');
            
            // Mark initial pull as started
            try {
                await asinInitialPull.markInitialPullStarted(
                    seller.AmazonSellerID,
                    asinList,
                    seller.idSellerAccount,
                    cronDetailRow.ID
                );
                
                logger.info({
                    amazonSellerID: seller.AmazonSellerID,
                    asinCount: asinList.length,
                    typesToPull: typesToPull
                }, 'Marked initial pull as started for ASINs');
            } catch (statusError) {
                logger.error({
                    error: statusError.message
                }, 'Failed to mark initial pull as started');
            }
            
            // PHASE 1: Request ALL reports first (don't check status yet)
            const reportRequests = []; // Track all requested reports with their IDs
            
            for (const type of typesToPull) {
                const rangesToProcess = type === 'WEEK' ? ranges.weekRanges 
                    : type === 'MONTH' ? ranges.monthRanges 
                    : ranges.quarterRanges;
                
                logger.info({
                    type: type,
                    rangesCount: rangesToProcess.length
                }, 'Requesting reports for type');
                for (const range of rangesToProcess) {
                    try {                      

                        const result = await this.circuitBreaker.execute(
                            () => this._requestInitialPullReport(
                                cronDetailRow.ID,
                                seller,
                                asinList,
                                range,
                                type,
                                authOverrides
                            ),
                            { sellerId: seller.idSellerAccount, operation: 'requestInitialPullReport' }
                        );                        
                        
                        // Store the reportId with the request for later status check
                        // RetryHelpers wraps the result, so check both formats
                        const reportID = result?.reportId || result?.data?.reportId;                        
                        if (result && reportID) {
                            reportRequests.push({ 
                                type, 
                                range, 
                                cronDetailID: cronDetailRow.ID,
                                reportId: reportID 
                            });
                            logger.info({ 
                                reportId: reportID,
                                type,
                                range: range.range 
                            }, 'Report request added to tracking array');
                        } else {
                            logger.warn({ 
                                type,
                                range: range.range,
                                result 
                            }, 'Report request failed - no reportID returned');
                        }
                        
                        const requestDelaySeconds = Number(process.env.REQUEST_DELAY_SECONDS) || 30;
                        await DelayHelpers.wait(requestDelaySeconds, 'Between report requests (rate limiting)');
                    } catch (error) {
                        logger.error({ 
                            cronDetailID: cronDetailRow.ID,
                            range: range.range,
                            error: error.message 
                        }, 'Failed to request initial pull report');
                    }
                }
            }
            
            logger.info({ 
                totalRequests: reportRequests.length,
                cronDetailID: cronDetailRow.ID 
            }, 'All initial pull reports requested, waiting before status check');
            
            // PHASE 2: Wait then check status for all reports
            const initialDelaySeconds = Number(process.env.INITIAL_DELAY_SECONDS) || 30;
            await DelayHelpers.wait(initialDelaySeconds, 'Before initial pull status check');
            
            await this.circuitBreaker.execute(
                () => this._checkAllInitialPullStatuses(cronDetailRow, seller, reportRequests, asinList, authOverrides, false),
                { sellerId: seller.idSellerAccount, operation: 'checkAllInitialPullStatuses' }
            );

            // PHASE 3: Download and import (already handled in status check when DONE)
            logger.info({ 
                cronDetailID: cronDetailRow.ID,
                amazonSellerID: seller.AmazonSellerID 
            }, 'Initial pull process completed for seller');
            
        } catch (error) {
            logger.error({ error: error.message }, 'Error in _startInitialPullForSeller');
        }
    }

    /**
     * Request a single initial pull report (Step 1: Create Report)
     */
    async _requestInitialPullReport(cronDetailID, seller, asinList, range, reportType, authOverrides = {}) {
        const result = await RetryHelpers.executeWithRetry({
            cronDetailID,
            amazonSellerID: seller.AmazonSellerID,
            reportType,
            action: 'Initial Pull - Request Report',
            context: { seller, asinList, range, reportType, reportId: null },
            model,
            sendFailureNotification: this._sendInitialPullFailureNotification.bind(this),
            maxRetries: 3, // Strict limit of 3 retries per report
            skipIfMaxRetriesReached: true, // Now safe to check because each range is tracked independently
            // Pass these to RetryHelpers so attempt logs have correct values
            extraLogFields: {
                Range: range.range,
                iInitialPull: 1
            },
            operation: async ({ attempt, currentRetry, context, startTime }) => {
                const { seller, asinList, range, reportType } = context;
                
                // Set ProcessRunningStatus = 1 (Report Request)
                await model.setProcessRunningStatus(cronDetailID, reportType, 1);
                
                const asinString = asinList.slice(0, 20).join(' ').substring(0, 200);
                const payload = {
                    reportType: env.GET_BRAND_ANALYTICS_SEARCH_QUERY_PERFORMANCE_REPORT,
                    dataStartTime: `${range.startDate}T00:00:00Z`,
                    dataEndTime: `${range.endDate}T23:59:59Z`,
                    marketplaceIds: [seller.AmazonMarketplaceId],
                    reportOptions: { asin: asinString, reportPeriod: range.type }
                };

                // Get access token
                let currentAuthOverrides = await authService.buildAuthOverrides(seller.AmazonSellerID);
                if (!currentAuthOverrides.accessToken) {
                    logger.error({ amazonSellerID: seller.AmazonSellerID, attempt }, 'No access token available for request');
                    throw new Error('No access token available for report request');
                }

                // Create report via SP-API
                let resp;
                try {
                    resp = await sp.createReport(seller, payload, currentAuthOverrides);
                } catch (err) {
                    const status = err.status || err.statusCode || err.response?.status;
                    if (status === 401 || status === 403) {
                        currentAuthOverrides = await authService.buildAuthOverrides(seller.AmazonSellerID, true);
                        if (!currentAuthOverrides.accessToken) {
                            logger.error({ amazonSellerID: seller.AmazonSellerID, attempt }, 'No access token available for request after forced refresh');
                            throw new Error('No access token available for report request after forced refresh');
                        }
                        resp = await sp.createReport(seller, payload, currentAuthOverrides);
                    }
                }
                const reportId = resp.reportId;
                
                logger.info({ reportId, range: range.range, attempt }, 'Initial pull report created');
                
                // Update status column based on report type with start date
                const startDate = range.startDate;
                
                if(range.range !== '' && range.range !== null && range.range !== undefined){
                    await model.updateSQPReportStatus(cronDetailID, reportType, 0, new Date());
                    // Log report creation
                    await model.logCronActivity({
                        cronJobID: cronDetailID,
                        reportType,
                        action: 'Initial Pull - Request Report',
                        status: 1,
                        message: `Initial pull report requested: ${range.range}`,
                        reportID: reportId,
                        Range: range.range,
                        iInitialPull: 1,
                        retryCount: 0,
                        executionTime: (Date.now() - startTime) / 1000
                    });
                }                
                
                const requestDelaySeconds = Number(process.env.REQUEST_DELAY_SECONDS) || 30;
                await DelayHelpers.wait(requestDelaySeconds, 'Between report requests (rate limiting)');
                
                return {
                    message: `Report requested successfully. Report ID: ${reportId}. Range: ${range.range}`,
                    reportID: reportId,
                    data: { reportId, range: range.range },
                    logData: {
                        Range: range.range,
                        iInitialPull: 1
                    }
                };
            }
        });
        
        return result;
    }

    async _checkAllInitialPullStatuses(cronDetailRow, seller, reportRequests, asinList = null, authOverrides = {}, retry = false) {
        try {
          logger.info({
            cronDetailID: cronDetailRow.ID,
            totalReports: reportRequests.length
          }, 'Checking status for all initial pull reports');
      
          // Count totals per type
          const totalWeek = reportRequests.filter(r => r.type === 'WEEK').length;
          const totalMonth = reportRequests.filter(r => r.type === 'MONTH').length;
          const totalQuarter = reportRequests.filter(r => r.type === 'QUARTER').length;
      
          let doneWeek = 0, doneMonth = 0, doneQuarter = 0;
          let totalSuccess = 0, totalFailed = 0;
      
          for (const request of reportRequests) {
            if (!request.reportId) {
              logger.warn({
                cronDetailID: cronDetailRow.ID,
                reportType: request.type,
                range: request.range.range
              }, 'No report ID found for request');
              totalFailed++;
              continue;
            }
      
            logger.info({
              reportType: request.type,
              reportId: request.reportId,
              range: request.range.range
            }, 'Checking status for initial pull report');
      
            try {
              await this.circuitBreaker.execute(
                () => this._checkInitialPullReportStatus(
                  cronDetailRow.ID,
                  seller,
                  request.reportId,
                  request.range,
                  request.type,
                  authOverrides,
                  retry
                ),
                { sellerId: seller.idSellerAccount, operation: 'checkInitialPullReportStatus' }
              );
      
              totalSuccess++;
      
              // Count completed by type
              if (request.type === 'WEEK') doneWeek++;
              if (request.type === 'MONTH') doneMonth++;
              if (request.type === 'QUARTER') doneQuarter++;
      
              // 🕒 Delay to respect API limits
              const delaySeconds = Number(process.env.REQUEST_DELAY_SECONDS) || 30;
              await DelayHelpers.wait(delaySeconds, 'Between report status checks (rate limiting)');
      
              // ✅ Check if all of a type are processed → update pull status
              if (request.type === 'WEEK' && doneWeek === totalWeek) {
                await this._checkAndUpdateTypeCompletion(cronDetailRow.ID, 'WEEK');
              } else if (request.type === 'MONTH' && doneMonth === totalMonth) {
                await this._checkAndUpdateTypeCompletion(cronDetailRow.ID, 'MONTH');
              } else if (request.type === 'QUARTER' && doneQuarter === totalQuarter) {
                await this._checkAndUpdateTypeCompletion(cronDetailRow.ID, 'QUARTER');
              }
      
            } catch (error) {
              logger.error({
                cronDetailID: cronDetailRow.ID,
                reportType: request.type,
                reportId: request.reportId,
                range: request.range.range,
                error: error.message
              }, 'Failed to check initial pull report status');
              totalFailed++;
            }
          }
      
          // Final summary update (for all types)
          await this._updateInitialPullFinalStatus(cronDetailRow.ID, seller.AmazonSellerID, asinList);
      
        } catch (error) {
          logger.error({ error: error.message }, 'Error in _checkAllInitialPullStatuses');
        }
    }
      
    async _checkAndUpdateTypeCompletion(cronDetailID, type) {
        const { done, fatal, progress, total } = await this.analyzeReports(cronDetailID, type);
        let pull = 2; // default in-progress
      
        if (done === total) {
          pull = 1; // ✅ all done
        } else if (fatal === total) {
          pull = 3; // ❌ all fatal
        } else if ((done > 0 && progress > 0) || (progress > 0 && fatal > 0)) {
          pull = 2; // ⚙️ mixed state (some done + some progress/fatal)
        } else if(done > 0 && fatal > 0){
          pull = 3; // ❌ some done and some fatal
        }
      
        await this.updateStatus(cronDetailID, type, pull);
    }

    // analyze logs and determine counts
    async analyzeReports(cronDetailID, type) {
        const SqpCronLogs = getSqpCronLogs();
        const logs = await SqpCronLogs.findAll({
            where: { CronJobID: cronDetailID, ReportType: type, iInitialPull: 1, ReportID: { [Op.ne]: null } },
            attributes: ['ReportID', 'Status', 'Action', 'Message'],
            order: [['dtUpdatedOn', 'DESC']]
        });
        
        const uniqueIDs = [...new Set(logs.map(l => l.ReportID))];
        let done = 0, fatal = 0, progress = 0, fatalIDs = [];
        
        for (const id of uniqueIDs) {
            const rLogs = logs.filter(l => l.ReportID === id);
            const latest = rLogs[0];
            const isDone = rLogs.some(l => l.Status === 1);
            const isFatal = rLogs.some(l => /FATAL|CANCELLED/.test(l.Message || ''));
            const isInProgress = !isDone && !isFatal && (latest.Status === 0 || latest.Status === 2 || /Failure Notification/.test(latest.Message || ''));
        
            if (isDone) done++;
            else if (isFatal) { fatal++; fatalIDs.push(id); }
            else if (isInProgress) progress++;
        }
        
        return { done, fatal, progress, total: uniqueIDs.length, fatalIDs };
    }
    
    // update status in DB
    async updateStatus(cronDetailID, type, pull) {
        const SqpCronDetails = getSqpCronDetails();
        const prefix = model.mapPrefix(type);
        await SqpCronDetails.update(
            { [`${prefix}SQPDataPullStatus`]: pull, [`${prefix}SQPDataPullEndDate`]: new Date() },
            { where: { ID: cronDetailID } }
        );
    }
    
    /**
     * Final overall update after all reports processed
     */
    async _updateInitialPullFinalStatus(cronDetailID, amazonSellerID, asinList) {
        try {
          const SqpCronDetails = getSqpCronDetails();
          const SqpCronLogs = getSqpCronLogs();
      
          const cronDetail = await SqpCronDetails.findOne({
            where: { ID: cronDetailID },
            attributes: ['ASIN_List', 'AmazonSellerID', 'SellerID']
          });
          if (!cronDetail) return;
      
          asinList = asinList?.length
            ? asinList
            : cronDetail.ASIN_List?.split(/\s+/).filter(Boolean) || [];
          amazonSellerID = amazonSellerID || cronDetail.AmazonSellerID;
          const SellerID = cronDetail.SellerID;
      
          // Fetch all logs
          const allLogs = await SqpCronLogs.findAll({
            where: { CronJobID: cronDetailID, iInitialPull: 1, ReportID: { [Op.ne]: null } },
            attributes: ['ReportID', 'ReportType', 'Range'],
            group: ['ReportID', 'ReportType', 'Range']
          });
      
          const reportRequests = allLogs.map(l => ({
            reportId: l.ReportID,
            type: l.ReportType,
            range: { range: l.Range }
          }));
      
          const typeGroups = ['WEEK', 'MONTH', 'QUARTER'].reduce((acc, t) => {
            acc[t] = reportRequests.filter(r => r.type === t);
            return acc;
          }, {});
      
          let overallAsinStatus = 2;
      
          for (const type of Object.keys(typeGroups)) {
            const requests = typeGroups[type];
            if (!requests.length) continue;
      
            const { done, fatal, progress, total } = await this.analyzeReports(cronDetailID, type);
            let pull = 2;
      
            if (done === total) {
              pull = 1;
            } else if (fatal === total) {
              pull = 3;
            } else if ((done > 0 && progress > 0) || (progress > 0 && fatal > 0)) {
              pull = 2;
            } else if(done > 0 && fatal > 0){
              pull = 3;
            }
      
            if (pull === 3) overallAsinStatus = 3;
            await this.updateStatus(cronDetailID, type, pull);
          }
      
          // Update ASIN pull status
          if (overallAsinStatus === 2)
            await asinInitialPull.markInitialPullCompleted(amazonSellerID, asinList, SellerID, cronDetailID);
          else
            await asinInitialPull.markInitialPullFailed(amazonSellerID, asinList, SellerID, cronDetailID);
      
          // Final cronRunningStatus update
          const row = await SqpCronDetails.findOne({ where: { ID: cronDetailID }, raw: true });
          if (row) {
            const statuses = [row.WeeklySQPDataPullStatus, row.MonthlySQPDataPullStatus, row.QuarterlySQPDataPullStatus];
            const anyFatal = statuses.some(s => s === 3);
            const allDone = statuses.every(s => s === 1);
            const needsRetry = statuses.some(s => [0, 2, null].includes(s));
            const newStatus = needsRetry ? 3 : (allDone || anyFatal ? 2 : row.cronRunningStatus);
            if (newStatus !== row.cronRunningStatus)
              await SqpCronDetails.update({ cronRunningStatus: newStatus, dtUpdatedOn: new Date() }, { where: { ID: cronDetailID } });
          }
      
        } catch (error) {
          logger.error({ error: error.message }, 'Error in _updateInitialPullFinalStatus');
          throw error;
        }
    }
      
    /**
     * Check initial pull report status (Step 2: Check Status)
     */
    async _checkInitialPullReportStatus(cronDetailID, seller, reportId, range, reportType, authOverrides = {}, retry = false) {
        const result = await RetryHelpers.executeWithRetry({
            cronDetailID,
            amazonSellerID: seller.AmazonSellerID,
            reportType,
            action: retry ? 'Initial Pull - Retry Check Status' : 'Initial Pull - Check Status',
            context: { seller, reportId, range, reportType, retry },
            model,
            sendFailureNotification: this._sendInitialPullFailureNotification.bind(this),
            maxRetries: 3, // Strict limit of 3 retries per report
            skipIfMaxRetriesReached: true, // Now safe to check because each range is tracked independently
            extraLogFields: {
                Range: range.range,
                iInitialPull: 1
            },
            operation: async ({ attempt, currentRetry, context, startTime }) => {
                const { seller, reportId, range, reportType, retry } = context;
                // Set ProcessRunningStatus = 2 (Status Check)
                await model.setProcessRunningStatus(cronDetailID, reportType, 2);
                // Get access token
                const currentAuthOverrides = await authService.buildAuthOverrides(seller.AmazonSellerID);
                if (!currentAuthOverrides.accessToken) {				
                    logger.error({ amazonSellerID: seller.AmazonSellerID, attempt }, 'No access token available for request');
                    throw new Error('No access token available for report request');
                }
                // Check report status with force refresh+retry on 401/403
                let res;
                try {
                    res = await sp.getReportStatus(seller, reportId, currentAuthOverrides);
                } catch (err) {
                    const status = err.status || err.statusCode || err.response?.status;
                    if (status === 401 || status === 403) {
                        const refreshedOverrides = await authService.buildAuthOverrides(seller.AmazonSellerID, true);
                        if(!refreshedOverrides.accessToken) {
                            logger.error({ amazonSellerID: seller.AmazonSellerID, attempt }, 'No access token available for request after forced refresh');
                            throw new Error('No access token available for report request after forced refresh');
                        }
                        res = await sp.getReportStatus(seller, reportId, refreshedOverrides);
                    }
                }
                const status = res.processingStatus;
                if (status === 'DONE') {
                    const documentId = res.reportDocumentId || null;

                    // Store for download queue                    
                    await downloadUrls.storeDownloadUrl({
                        CronJobID: cronDetailID,
                        ReportID: reportId,
                        ReportType: reportType,
                        DownloadURL: '',
                        Status: 'PENDING',
                        DownloadAttempts: 0,
                        MaxDownloadAttempts: 3
                    });
                    
                    // Log status
                    await model.logCronActivity({
                        cronJobID: cronDetailID,
                        reportType,
                        action: retry ? 'Initial Pull - Retry Check Status' : 'Initial Pull - Check Status',
                        status: 1,
                        message: `Report ready: ${range.range}`,
                        reportID: reportId,
                        reportDocumentID: documentId,
                        Range: range.range,
                        iInitialPull: 1,
                        executionTime: (Date.now() - startTime) / 1000
                    });
                    
                    const requestDelaySeconds = Number(process.env.REQUEST_DELAY_SECONDS) || 30;
                    await DelayHelpers.wait(requestDelaySeconds, 'Between report status checks and downloads (rate limiting)');

                    const downloadResult = await this.circuitBreaker.execute(
                        () => this._downloadInitialPullReport(cronDetailID, seller, reportId, documentId, range, reportType, authOverrides, retry),
                        { sellerId: seller.idSellerAccount, operation: 'downloadInitialPullReport' }
                    );

                    return {
                        ...downloadResult,
                        reportDocumentID: documentId,
                        skipped: true
                    };
                    
                } else if (status === 'IN_QUEUE' || status === 'IN_PROGRESS') {
                    const delaySeconds = await DelayHelpers.calculateBackoffDelay(attempt, `Initial Pull Status Check (${range.range})`);
                    
                    await model.logCronActivity({
                        cronJobID: cronDetailID,
                        reportType,
                        action: retry ? 'Initial Pull - Retry Check Status' : 'Initial Pull - Check Status',
                        status: 0,
                        message: `Report ${status} for ${range.range}, waiting ${delaySeconds}s`,
                        reportID: reportId,
                        Range: range.range,
                        iInitialPull: 1,
                        retryCount: currentRetry,
                        executionTime: (Date.now() - startTime) / 1000
                    });
                    
                    await DelayHelpers.wait(delaySeconds, `Initial Pull Status Retry (${range.range})`);
                    throw new Error(`Report still ${status} - retrying`);
                    
                } else if (status === 'FATAL' || status === 'CANCELLED') {

                    logger.fatal({ 
                        cronDetailID: cronDetailID, 
                        reportType, 
                        status, 
                    }, `Initial Pull - Report ${status} - Permanent failure for ${range.range}`);
                    

                    await model.logCronActivity({
                        cronJobID: cronDetailID,
                        reportType,
                        action: retry ? 'Initial Pull - Retry Check Status' : 'Initial Pull - Check Status',
                        status: 3,
                        message: `Report ${status} for ${range.range}`,
                        reportID: reportId,
                        Range: range.range,
                        iInitialPull: 1,
                        executionTime: (Date.now() - startTime) / 1000
                    });
                    
                    const requestDelaySeconds = Number(process.env.REQUEST_DELAY_SECONDS) || 30;
                    await DelayHelpers.wait(requestDelaySeconds, 'Between report status checks and fatal/cancelled (rate limiting)');

                    throw new Error(`Report status: ${status}`);
                }
            }
        });
        
        return result;
    }

    /**
     * Download initial pull report (Step 3: Download)
     */
    async _downloadInitialPullReport(cronDetailID, seller, reportId, documentId, range, reportType, authOverrides = {}, retry = false) {
        const result = await RetryHelpers.executeWithRetry({
            cronDetailID,
            amazonSellerID: seller.AmazonSellerID,
            reportType,
            action: retry ? 'Initial Pull - Retry Download Report' : 'Initial Pull - Download Report',
            context: { seller, reportId, documentId, range, reportType },
            model,
            sendFailureNotification: this._sendInitialPullFailureNotification.bind(this),
            maxRetries: 3, // Strict limit of 3 retries per report
            skipIfMaxRetriesReached: true, // Now safe to check because each range is tracked independently
            extraLogFields: {
                Range: range.range,
                iInitialPull: 1
            },            
            operation: async ({ attempt, currentRetry, context, startTime }) => {
                const { seller, reportId, documentId, range, reportType, retry } = context;
                
                logger.info({ reportId, documentId, range: range.range, attempt }, 'Starting initial pull download');
                
                // Set ProcessRunningStatus = 3 (Download) and update start date
                await model.setProcessRunningStatus(cronDetailID, reportType, 3);
                
                // Log download start
                await model.logCronActivity({
                    cronJobID: cronDetailID,
                    reportType,
                    action: retry ? 'Initial Pull - Retry Download Report' : 'Initial Pull - Download Report',
                    status: 1,
                    message: `Starting download for ${range.range}`,
                    reportID: reportId,
                    reportDocumentID: documentId,
                    Range: range.range,
                    iInitialPull: 1
                });
                
                // Update download status
                await downloadUrls.updateDownloadUrlStatusByCriteria(
                    cronDetailID,
                    reportType,
                    'DOWNLOADING',
                    null,
                    null,
                    null,
                    true,
                    reportId
                );
                
                // Get access token
                const currentAuthOverrides = await authService.buildAuthOverrides(seller.AmazonSellerID);
                if (!currentAuthOverrides.accessToken) {				
                    logger.error({ amazonSellerID: seller.AmazonSellerID, attempt }, 'No access token available for request');
                    throw new Error('No access token available for report request');
                }
                
                // Download report with force refresh+retry on 401/403
                let res;
                try {
                    res = await sp.downloadReport(seller, documentId || reportId, currentAuthOverrides);
                } catch (err) {
                    const status = err.status || err.statusCode || err.response?.status;
                    if (status === 401 || status === 403) {
                        const refreshedOverrides = await authService.buildAuthOverrides(seller.AmazonSellerID, true);
                        if(!refreshedOverrides.accessToken) {
                            logger.error({ amazonSellerID: seller.AmazonSellerID, attempt }, 'No access token available for request after forced refresh');
                            throw new Error('No access token available for report request after forced refresh');
                        }
                        res = await sp.downloadReport(seller, documentId || reportId, refreshedOverrides);
                    }
                }
                
                // Extract data
                let data = [];
                if (Array.isArray(res?.data)) {
                    data = res.data;
                } else if (Array.isArray(res?.data?.records)) {
                    data = res.data.records;
                } else if (Array.isArray(res?.data?.dataByAsin)) {
                    data = res.data.dataByAsin;
                }
                
                logger.info({ rows: data.length, range: range.range, attempt }, 'Initial pull report data received');
                // Set ProcessRunningStatus = 4 (Process Import)
                await model.setProcessRunningStatus(cronDetailID, reportType, 4);

                if (data.length > 0) {
                    // Save JSON file
                    const downloadMeta = { 
                        AmazonSellerID: seller.AmazonSellerID, 
                        ReportType: reportType, 
                        ReportID: documentId || reportId
                    };
                    let filePath = null;
                    let fileSize = 0;
                    
                    try {
                        const saveResult = await jsonSvc.saveReportJsonFile(downloadMeta, data);
                        filePath = saveResult?.path || saveResult?.url || null;
                        if (filePath) {
                            const fs = require('fs');
                            const stat = await fs.promises.stat(filePath).catch(() => null);
                            fileSize = stat ? stat.size : 0;
                            logger.info({ filePath, fileSize, range: range.range }, 'Initial pull JSON saved');
                        }
                    } catch (fileErr) {
                        logger.warn({ error: fileErr.message, range: range.range }, 'Failed to save JSON file');
                    }
                    
                    // Update download URL record with completed status
                    await downloadUrls.updateDownloadUrlStatusByCriteria(
                        cronDetailID,
                        reportType,
                        'COMPLETED',
                        null,          // errorMessage
                        filePath,      // filePath
                        fileSize,      // fileSize
                        false,         // incrementAttempts
                        reportId       // reportID
                    );
                    
                    // Log download report action (download in progress)
                    await model.logCronActivity({
                        cronJobID: cronDetailID,
                        reportType,
                        action: retry ? 'Initial Pull - Retry Download Report' : 'Initial Pull - Download Report',
                        status: 1,
                        message: `Downloading report for ${range.range}`,
                        reportID: reportId,
                        reportDocumentID: documentId,
                        Range: range.range,
                        iInitialPull: 1,
                        executionTime: (Date.now() - startTime) / 1000
                    });
                    
                    // Now import the data immediately (Step 4: Import)
                    const newRow = await downloadUrls.getCompletedDownloadsWithFiles({ cronDetailID, ReportType: reportType, ReportID: reportId });
                    
                    if (newRow.length > 0) {
                        try {
                            
                            // Convert to plain object and enrich with required fields
                            const plainRow = newRow[0].toJSON ? newRow[0].toJSON() : newRow[0];
                            const enrichedRow = { ...plainRow, AmazonSellerID: seller.AmazonSellerID, ReportID: reportId, SellerID: seller.idSellerAccount };
                            
                            logger.info({ 
                                cronDetailID,
                                reportType,
                                range: range.range,
                                filePath 
                            }, retry ? 'Starting initial pull import (retry)' : 'Starting initial pull import', 'Starting initial pull import');
                            
                            // Import JSON data into database
                            const importResult = await jsonSvc.__importJson(enrichedRow, 0, 0, 1);
                            
                            logger.info({ 
                                cronDetailID,
                                reportType,
                                range: range.range,
                                importResult 
                            }, retry ? 'Initial pull import completed successfully (retry)' : 'Initial pull import completed successfully', 'Initial pull import completed successfully');
                            
                            //await model.updateSQPReportStatus(cronDetailID, reportType, 0, null, new Date());
                            
                            // Log import success
                            await model.logCronActivity({
                                cronJobID: cronDetailID,
                                reportType,
                                action: retry ? 'Initial Pull - Import Done (retry)' : 'Initial Pull - Import Done',
                                status: 1,
                                message: `Imported data for ${range.range}`,
                                reportID: reportId,
                                reportDocumentID: documentId,
                                Range: range.range,
                                iInitialPull: 1,
                                executionTime: (Date.now() - startTime) / 1000
                            });

                        } catch (importError) {
                            logger.error({ 
                                error: importError ? (importError.message || String(importError)) : 'Unknown error',
                                stack: importError?.stack,
                                cronDetailID,
                                reportType,
                                range: range.range,
                                retry
                            }, retry ? 'Error during initial pull import - file saved but import failed (retry)' : 'Error during initial pull import - file saved but import failed', 'Error during initial pull import - file saved but import failed');
                            
                            //await model.updateSQPReportStatus(cronDetailID, reportType, 0, null, new Date());
                            
                            // Log import failure
                            await model.logCronActivity({
                                cronJobID: cronDetailID,
                                reportType,
                                action: retry ? 'Initial Pull - Import Failed (retry)' : 'Initial Pull - Import Failed',
                                status: 2,
                                message: `Import failed for ${range.range}: ${importError.message}`,
                                reportID: reportId,
                                reportDocumentID: documentId,
                                Range: range.range,
                                iInitialPull: 1,
                                executionTime: (Date.now() - startTime) / 1000
                            });
                            // Don't throw - file is saved, import can be retried later
                        }
                    } 
                    
                    return {
                        action: 'Initial Pull - Download and Import Done',
                        message: `Downloaded and imported ${data.length} rows for ${range.range}`,
                        reportID: reportId,
                        data: { rows: data.length, filePath, fileSize, range: range.range },
                        logData: {
                            Range: range.range,
                            iInitialPull: 1
                        },
                        skipped: true
                    };
                } else {
                    // No data returned from report (0 rows)
                    logger.warn({ 
                        reportId, 
                        documentId, 
                        range: range.range,
                        retry
                    }, 'Report returned 0 rows - no search query data for this period');
                    
                    // Update download status as completed but with no data
                    await downloadUrls.updateDownloadUrlStatusByCriteria(
                        cronDetailID,
                        reportType,
                        'COMPLETED',
                        'No data in report',
                        null,          // filePath
                        0,             // fileSize
                        false,         // incrementAttempts
                        reportId       // reportID - IMPORTANT!
                    );

                    const SqpDownloadUrls = getSqpDownloadUrls();
                    // Find latest row for this CronJobID+ReportType
                    const latest = await SqpDownloadUrls.findOne({
                        where: { CronJobID: cronDetailID, ReportType: reportType, ReportID: reportId },
                        order: [['dtUpdatedOn', 'DESC']]
                    });
                    if (latest) {                        
                        // Update download URLs process status to SUCCESS
                        await downloadUrls.updateProcessStatusById(latest.ID, 'SUCCESS', {
                            ProcessAttempts: 1,
                            LastProcessAt: new Date(),
                            fullyImported: 1
                        });
                    }
                    
                    // Set ProcessRunningStatus = 4 (Import) even though no data
                    await model.setProcessRunningStatus(cronDetailID, reportType, 4);                    
                    await model.updateSQPReportStatus(cronDetailID, reportType, 0, null, new Date());
                    
                    // Log import done (nothing to import but process complete)
                    await model.logCronActivity({
                        cronJobID: cronDetailID,
                        reportType,
                        action: retry ? 'Initial Pull - Import Done (retry)' : 'Initial Pull - Import Done',
                        status: 1,
                        message: `No data to import for ${range.range} (report was empty)`,
                        reportID: reportId,
                        reportDocumentID: documentId,
                        Range: range.range,
                        iInitialPull: 1,
                        executionTime: (Date.now() - startTime) / 1000
                    });
                    
                    return {
                        action: 'Initial Pull - Download and Import Done',
                        message: `No data for ${range.range}`,
                        reportID: reportId,
                        data: { rows: 0, range: range.range },
                        logData: {
                            Range: range.range,
                            iInitialPull: 1
                        },
                        skipped: true
                    };
                }
            }
        });
        
        return result;
    }

    /**
     * Send failure notification for initial pull
     */
    async _sendInitialPullFailureNotification(cronDetailID, amazonSellerID, reportType, errorMessage, retryCount, reportId = null, isFatalError = false, range = null) {
        try {
            // Extract range from context if available
            const rangeStr = range?.range || range || 'Unknown Range';
            
            const notificationType = isFatalError ? 'INITIAL PULL - FATAL ERROR' : 'INITIAL PULL - MAX RETRIES REACHED';
            const notificationReason = isFatalError 
                ? 'Amazon returned FATAL/CANCELLED status - no retries attempted'
                : `Max retries (${retryCount}) exhausted`;
            
            logger.error({
                cronDetailID,
                amazonSellerID,
                reportType,
                errorMessage,
                retryCount,
                isFatalError,
                notificationType
            }, `INITIAL PULL FAILURE - ${notificationType}`);
            
            await model.logCronActivity({
                cronJobID: cronDetailID,
                reportType: reportType,
                action: 'Initial Pull - Failure Notification',
                status: 2,
                message: `NOTIFICATION: Initial pull failed after ${retryCount} attempts for ${rangeStr}. ${notificationReason}. Error: ${errorMessage}`,
                reportID: reportId,
                iInitialPull: 1,
                retryCount: retryCount,
                executionTime: 0,
                Range: rangeStr // ✅ Add Range to create unique entries
            });
            
            // Send email if configured
            const to = NotificationHelpers.parseList(process.env.NOTIFY_TO || env.NOTIFY_TO);
            const cc = NotificationHelpers.parseList(process.env.NOTIFY_CC || env.NOTIFY_CC);
            const bcc = NotificationHelpers.parseList(process.env.NOTIFY_BCC || env.NOTIFY_BCC);
            
            if ((to.length + cc.length + bcc.length) > 0) {
                const subject = isFatalError 
                    ? `⚠️ Initial Pull FATAL Error - ${reportType} (${rangeStr}) - ${amazonSellerID}`
                    : `⚠️ Initial Pull Failed - ${reportType} (${rangeStr}) - ${amazonSellerID}`;
                
                const html = `
                    <h3>Initial Pull Report Failure</h3>
                    <p><strong>Cron Detail ID:</strong> ${cronDetailID}</p>
                    <p><strong>Amazon Seller ID:</strong> ${amazonSellerID}</p>
                    <p><strong>Report Type:</strong> ${reportType}</p>
                    <p><strong>Date Range:</strong> ${rangeStr}</p>
                    <p><strong>Report ID:</strong> ${reportId || 'N/A'}</p>
                    <p><strong>Retry Count:</strong> ${retryCount}</p>
                    <p><strong>Error:</strong> ${errorMessage}</p>
                    <p><strong>Reason:</strong> ${notificationReason}</p>
                    <p><strong>Time:</strong> ${new Date().toISOString()}</p>
                    <p>Please check the logs for more details.</p>
                `;
                
                await NotificationHelpers.sendEmail({ to, cc, bcc, subject, html });
            }
        } catch (err) {
            logger.error({ error: err.message }, 'Failed to send initial pull failure notification');
        }
    }   

    /**
     * Find failed initial pull records
     * @returns {Promise<Array>} Failed records that need retry
     */
    async findFailedInitialPullRecords() {
        const SqpCronDetails = getSqpCronDetails();
        
        // Calculate time (6 hours ago)
        const cutoffTime = new Date();
        cutoffTime.setHours(cutoffTime.getHours() - 6);
        
        logger.info({ cutoffTime: cutoffTime.toISOString() }, 'Scanning for records stuck since cutoff time');
                
        // Find initial pull records with failed status (3)
        const failedRecords = await SqpCronDetails.findAll({
            where: {
                iInitialPull: 1,                
                [Op.or]: [                    
                    {
                        [Op.and]: [
                            { cronRunningStatus: 3},
                            { WeeklyProcessRunningStatus: { [Op.in]: [1, 2, 3, 4] } },
                            { WeeklySQPDataPullStatus: { [Op.in]: [0, 2] } },
                            {
                                [Op.or]: [
                                    { dtUpdatedOn: { [Op.lte]: cutoffTime } },
                                    literal('dtUpdatedOn < dtCronStartDate')
                                ]
                            }
                        ]
                    },
                    {
                        [Op.and]: [
                            { cronRunningStatus: 3},
                            { MonthlyProcessRunningStatus: { [Op.in]: [1, 2, 3, 4] } },
                            { MonthlySQPDataPullStatus: { [Op.in]: [0,2] } },
                            {
                                [Op.or]: [
                                    { dtUpdatedOn: { [Op.lte]: cutoffTime } },
                                    literal('dtUpdatedOn < dtCronStartDate')
                                ]
                            }
                        ]
                    },
                    {
                        [Op.and]: [
                            { cronRunningStatus: 3},
                            { QuarterlyProcessRunningStatus: { [Op.in]: [1, 2, 3, 4] } },
                            { QuarterlySQPDataPullStatus: { [Op.in]: [0,2] } },
                            {
                                [Op.or]: [
                                    { dtUpdatedOn: { [Op.lte]: cutoffTime } },
                                    literal('dtUpdatedOn < dtCronStartDate')
                                ]
                            }
                        ]
                    }
                ]
            },
            attributes: [
                'ID', 'AmazonSellerID', 'ASIN_List', 'dtCreatedOn', 'dtUpdatedOn',
                'cronRunningStatus', 'WeeklyProcessRunningStatus', 'WeeklySQPDataPullStatus', 'WeeklySQPDataPullEndDate', 'WeeklySQPDataPullStartDate',
                'MonthlyProcessRunningStatus', 'MonthlySQPDataPullStatus', 'MonthlySQPDataPullEndDate', 'MonthlySQPDataPullStartDate',
                'QuarterlyProcessRunningStatus', 'QuarterlySQPDataPullStatus', 'QuarterlySQPDataPullEndDate', 'QuarterlySQPDataPullStartDate'
            ],
            limit: 1
        });
        
        // Enrich records with failed report types and get related logs
        const SqpCronLogs = getSqpCronLogs();
        
        const enrichedRecords = await Promise.all(failedRecords.map(async (record) => {
            let stuckReportTypes = [];
            
            // Check which report types failed (status 0 = pending, status 2 = error/stuck)
            if (record.WeeklySQPDataPullStatus === 0 || record.WeeklySQPDataPullStatus === 2) {
                stuckReportTypes.push('WEEK');
            }
            if (record.MonthlySQPDataPullStatus === 0 || record.MonthlySQPDataPullStatus === 2) {
                stuckReportTypes.push('MONTH');
            }
            if (record.QuarterlySQPDataPullStatus === 0 || record.QuarterlySQPDataPullStatus === 2) {
                stuckReportTypes.push('QUARTER');
            }
            
            // Get failed log entries from sqp_cron_logs for this record
            // Exclude FATAL and CANCELLED messages
            const failedLogs = await SqpCronLogs.findAll({
                where: {
                  CronJobID: record.ID,
                  iInitialPull: 1,
                  [Op.and]: [
                    {
                      [Op.or]: [
                        {
                          Status: { [Op.in]: [0, 2] },
                        },
                        {
                          Status: 1,
                          Action: { [Op.like]: '%Request Report%' }
                        }
                      ]
                    },
                    { Message: { [Op.notLike]: '%FATAL%' } },
                    { Message: { [Op.notLike]: '%CANCELLED%' } }
                  ]
                },
                order: [['dtCreatedOn', 'ASC']],
                limit: 70
            });
              
              
            if(failedLogs.length > 0) {
                return {    
                    ...record.toJSON(),            
                    stuckReportTypes,
                    failedCount: stuckReportTypes.length,
                    failedLogs: failedLogs.map(log => ({
                        action: log.Action,
                        iInitialPull: log.iInitialPull,
                        cronJobID: log.CronJobID,
                        reportType: log.ReportType,
                        status: log.Status,
                        message: log.Message,
                        range: log.Range,
                        retryCount: log.RetryCount,
                        reportId: log.ReportID,
                        createdOn: log.dtCreatedOn,
                        reportDocumentID: log.ReportDocumentID,
                        executionTime: log.ExecutionTime
                    }))
                };
            }
        }));
        
        // Filter out undefined records (records with no failed logs)
        const validRecords = enrichedRecords.filter(r => r !== undefined && r !== null);
        
        logger.info({ 
            totalFailedRecords: validRecords.length,
            totalFailedReports: validRecords.reduce((sum, r) => sum + r.failedCount, 0)
        }, 'Failed initial pull records scan complete');
        
        
        return validRecords;
    }

    /**
>>>>>>> 1829445d
     * Retry failed initial pull reports
     * This will reset the failed status and re-run the status check and download
     */
    async retryFailedInitialPull(req, res) {
        try {
            const { userId, sellerId, cronDetailID } = req.query;

            const validatedUserId = userId ? ValidationHelpers.validateUserId(userId) : null;
            const validatedSellerId = sellerId ? ValidationHelpers.validateUserId(sellerId) : null;
            const validatedCronDetailID = cronDetailID ? ValidationHelpers.validateCronDetailID(cronDetailID) : null;
            
            logger.info({ userId: validatedUserId, sellerId: validatedSellerId, cronDetailID: validatedCronDetailID }, 'Retry failed initial pull triggered via API');

            SuccessHandler.sendSuccess(res, {
                message: 'Retry failed initial pull started',
                userId: validatedUserId,
                sellerId: validatedSellerId,
                cronDetailID: validatedCronDetailID
            }, 'Retry started successfully');

            // Process in background
            initialPullService.processRetryFailedInitialPull(validatedUserId, validatedSellerId, validatedCronDetailID)
                .then(result => {
                    logger.info({ result }, 'Retry failed initial pull completed');
                })
                .catch(error => {
                    logger.error({ error: error.message }, 'Error in retry failed initial pull');
                });

        } catch (error) {
            logger.error({ error: error.message }, 'Failed to start retry failed initial pull');
            return ErrorHandler.sendError(res, error, 'Failed to start retry failed initial pull');
        }
    }    
}

module.exports = new InitialPullController();<|MERGE_RESOLUTION|>--- conflicted
+++ resolved
@@ -84,1206 +84,6 @@
     }
 
     /**
-<<<<<<< HEAD
-=======
-     * Process initial pull for users and sellers
-     */
-    async _processInitialPull(validatedUserId, validatedSellerId, reportType) {
-        return initDatabaseContext(async () => {
-            try {
-                await loadDatabase(0);
-                const users = validatedUserId ? [{ ID: parseInt(validatedUserId) }] : await getAllAgencyUserList();
-                let breakUserProcessing = false;
-                for (const user of users) {
-                    try {
-                        if (isDevEnv && !isUserAllowed(user.ID)) {
-                            continue;
-                        }
-                        logger.info(sanitizeLogData({ userId: user.ID }), 'Process user started');
-                        await loadDatabase(user.ID);
-                        // Check cron limits for this user
-                        const cronLimits = await Helpers.checkCronLimits(user.ID, 1);                        
-                        if (cronLimits.shouldProcess) {
-                            // Check if user has eligible seller which has eligible ASINs before processing
-                            const hasEligibleUser = await model.hasEligibleASINsInitialPull(null, false);
-                            if (!hasEligibleUser) {
-                                logger.info({ 
-                                    sellerId: 'ALL Sellers Check', 
-                                    amazonSellerID: 'ALL Sellers Check',
-                                    userId: user.ID
-                                }, 'Skipping Full Run - no eligible ASINs for all sellers');
-                                continue;
-                            }
-                            const sellers = validatedSellerId
-                                ? [await sellerModel.getProfileDetailsByID(validatedSellerId)]
-                                : await sellerModel.getSellersProfilesForCronAdvanced({ pullAll: 0 });                        
-
-                            for (const seller of sellers) {
-                                if (!seller) continue;
-
-                                // Check memory usage before processing
-                                const memoryStats = MemoryMonitor.getMemoryStats();
-                                if (MemoryMonitor.isMemoryUsageHigh(Number(process.env.MAX_MEMORY_USAGE_MB) || 500)) {
-                                    logger.warn({ 
-                                        memoryUsage: memoryStats.heapUsed,
-                                        threshold: process.env.MAX_MEMORY_USAGE_MB || 500
-                                    }, 'High memory usage detected, skipping seller processing');
-                                    breakUserProcessing = false;
-                                    continue;
-                                }
-
-                                // Check if seller has eligible ASINs before processing
-                                const hasEligible = await model.hasEligibleASINsInitialPull(seller.idSellerAccount); 
-                                if (!hasEligible) {
-                                    logger.info({ 
-                                        sellerId: seller.idSellerAccount, 
-                                        amazonSellerID: seller.AmazonSellerID 
-                                    }, 'Skipping seller - no eligible ASINs');
-                                    breakUserProcessing = false;
-                                    continue;
-                                }
-                                breakUserProcessing = true;
-
-                                logger.info({ 
-                                    userId: validatedUserId,
-                                    sellerId: seller.idSellerAccount,
-                                    amazonSellerID: seller.AmazonSellerID,
-                                }, 'Processing seller for initial pull');
-
-                                // Check rate limit before making API calls
-                                await this.rateLimiter.checkLimit(seller.AmazonSellerID);
-
-                                // Get access token
-                                const authOverrides = await authService.buildAuthOverrides(seller.AmazonSellerID);
-                                if (!authOverrides.accessToken) {				
-                                    logger.error({ amazonSellerID: seller.AmazonSellerID }, 'No access token available for request');
-                                    throw new Error('No access token available for report request');
-                                }
-                                // Start initial pull for seller with circuit breaker protection
-                                await this.circuitBreaker.execute(
-                                    () => this._startInitialPullForSeller(seller, reportType, authOverrides),
-                                    { sellerId: seller.idSellerAccount, operation: 'startInitialPullForSeller' }
-                                );
-                                break; // done after one seller
-                            }
-                        }
-                    } catch (userError) {
-                        logger.error({ userId: validatedUserId, error: userError.message }, 'Error in initial pull processing');
-                    }
-                    if (breakUserProcessing) {
-                        break;
-                    }
-                }
-            } catch (error) {
-                logger.error({ error: error.message }, 'Error in _processInitialPull');
-            }
-        });
-    }
-
-    /**
-     * Start initial pull for a specific seller
-     * Phase 1: Request all reports
-     * Phase 2: Check status for all reports
-     * Phase 3: Download and import all completed reports
-     */
-    async _startInitialPullForSeller(seller, reportType = null, authOverrides = {}) {
-        try {
-            const ranges = initialPullService.calculateFullRanges();
-            
-            const { asins } = await model.getActiveASINsBySellerInitialPull(seller.idSellerAccount, true);            
-            if (asins.length === 0) return;
-            const asinList = asins;
-            const options =   {
-                iInitialPull: 1,
-                FullWeekRange: ranges.fullWeekRange,
-                FullMonthRange: ranges.fullMonthRange,
-                FullQuarterRange: ranges.fullQuarterRange,
-                SellerName: seller.SellerName || seller.MerchantAlias || `Seller_${seller.AmazonSellerID}`
-            }
-			const cronDetailRow = await model.createSQPCronDetail(seller.AmazonSellerID, asinList.join(' '), seller.idSellerAccount, options);
-            const typesToPull = reportType ? [reportType] : env.TYPE_ARRAY;            
-            logger.info({
-                weekRangesCount: ranges.weekRanges.length,
-                monthRangesCount: ranges.monthRanges.length,
-                quarterRangesCount: ranges.quarterRanges.length,
-                typesToPull: typesToPull
-            }, 'Initial pull ranges calculated');
-            
-            // Mark initial pull as started
-            try {
-                await asinInitialPull.markInitialPullStarted(
-                    seller.AmazonSellerID,
-                    asinList,
-                    seller.idSellerAccount,
-                    cronDetailRow.ID
-                );
-                
-                logger.info({
-                    amazonSellerID: seller.AmazonSellerID,
-                    asinCount: asinList.length,
-                    typesToPull: typesToPull
-                }, 'Marked initial pull as started for ASINs');
-            } catch (statusError) {
-                logger.error({
-                    error: statusError.message
-                }, 'Failed to mark initial pull as started');
-            }
-            
-            // PHASE 1: Request ALL reports first (don't check status yet)
-            const reportRequests = []; // Track all requested reports with their IDs
-            
-            for (const type of typesToPull) {
-                const rangesToProcess = type === 'WEEK' ? ranges.weekRanges 
-                    : type === 'MONTH' ? ranges.monthRanges 
-                    : ranges.quarterRanges;
-                
-                logger.info({
-                    type: type,
-                    rangesCount: rangesToProcess.length
-                }, 'Requesting reports for type');
-                for (const range of rangesToProcess) {
-                    try {                      
-
-                        const result = await this.circuitBreaker.execute(
-                            () => this._requestInitialPullReport(
-                                cronDetailRow.ID,
-                                seller,
-                                asinList,
-                                range,
-                                type,
-                                authOverrides
-                            ),
-                            { sellerId: seller.idSellerAccount, operation: 'requestInitialPullReport' }
-                        );                        
-                        
-                        // Store the reportId with the request for later status check
-                        // RetryHelpers wraps the result, so check both formats
-                        const reportID = result?.reportId || result?.data?.reportId;                        
-                        if (result && reportID) {
-                            reportRequests.push({ 
-                                type, 
-                                range, 
-                                cronDetailID: cronDetailRow.ID,
-                                reportId: reportID 
-                            });
-                            logger.info({ 
-                                reportId: reportID,
-                                type,
-                                range: range.range 
-                            }, 'Report request added to tracking array');
-                        } else {
-                            logger.warn({ 
-                                type,
-                                range: range.range,
-                                result 
-                            }, 'Report request failed - no reportID returned');
-                        }
-                        
-                        const requestDelaySeconds = Number(process.env.REQUEST_DELAY_SECONDS) || 30;
-                        await DelayHelpers.wait(requestDelaySeconds, 'Between report requests (rate limiting)');
-                    } catch (error) {
-                        logger.error({ 
-                            cronDetailID: cronDetailRow.ID,
-                            range: range.range,
-                            error: error.message 
-                        }, 'Failed to request initial pull report');
-                    }
-                }
-            }
-            
-            logger.info({ 
-                totalRequests: reportRequests.length,
-                cronDetailID: cronDetailRow.ID 
-            }, 'All initial pull reports requested, waiting before status check');
-            
-            // PHASE 2: Wait then check status for all reports
-            const initialDelaySeconds = Number(process.env.INITIAL_DELAY_SECONDS) || 30;
-            await DelayHelpers.wait(initialDelaySeconds, 'Before initial pull status check');
-            
-            await this.circuitBreaker.execute(
-                () => this._checkAllInitialPullStatuses(cronDetailRow, seller, reportRequests, asinList, authOverrides, false),
-                { sellerId: seller.idSellerAccount, operation: 'checkAllInitialPullStatuses' }
-            );
-
-            // PHASE 3: Download and import (already handled in status check when DONE)
-            logger.info({ 
-                cronDetailID: cronDetailRow.ID,
-                amazonSellerID: seller.AmazonSellerID 
-            }, 'Initial pull process completed for seller');
-            
-        } catch (error) {
-            logger.error({ error: error.message }, 'Error in _startInitialPullForSeller');
-        }
-    }
-
-    /**
-     * Request a single initial pull report (Step 1: Create Report)
-     */
-    async _requestInitialPullReport(cronDetailID, seller, asinList, range, reportType, authOverrides = {}) {
-        const result = await RetryHelpers.executeWithRetry({
-            cronDetailID,
-            amazonSellerID: seller.AmazonSellerID,
-            reportType,
-            action: 'Initial Pull - Request Report',
-            context: { seller, asinList, range, reportType, reportId: null },
-            model,
-            sendFailureNotification: this._sendInitialPullFailureNotification.bind(this),
-            maxRetries: 3, // Strict limit of 3 retries per report
-            skipIfMaxRetriesReached: true, // Now safe to check because each range is tracked independently
-            // Pass these to RetryHelpers so attempt logs have correct values
-            extraLogFields: {
-                Range: range.range,
-                iInitialPull: 1
-            },
-            operation: async ({ attempt, currentRetry, context, startTime }) => {
-                const { seller, asinList, range, reportType } = context;
-                
-                // Set ProcessRunningStatus = 1 (Report Request)
-                await model.setProcessRunningStatus(cronDetailID, reportType, 1);
-                
-                const asinString = asinList.slice(0, 20).join(' ').substring(0, 200);
-                const payload = {
-                    reportType: env.GET_BRAND_ANALYTICS_SEARCH_QUERY_PERFORMANCE_REPORT,
-                    dataStartTime: `${range.startDate}T00:00:00Z`,
-                    dataEndTime: `${range.endDate}T23:59:59Z`,
-                    marketplaceIds: [seller.AmazonMarketplaceId],
-                    reportOptions: { asin: asinString, reportPeriod: range.type }
-                };
-
-                // Get access token
-                let currentAuthOverrides = await authService.buildAuthOverrides(seller.AmazonSellerID);
-                if (!currentAuthOverrides.accessToken) {
-                    logger.error({ amazonSellerID: seller.AmazonSellerID, attempt }, 'No access token available for request');
-                    throw new Error('No access token available for report request');
-                }
-
-                // Create report via SP-API
-                let resp;
-                try {
-                    resp = await sp.createReport(seller, payload, currentAuthOverrides);
-                } catch (err) {
-                    const status = err.status || err.statusCode || err.response?.status;
-                    if (status === 401 || status === 403) {
-                        currentAuthOverrides = await authService.buildAuthOverrides(seller.AmazonSellerID, true);
-                        if (!currentAuthOverrides.accessToken) {
-                            logger.error({ amazonSellerID: seller.AmazonSellerID, attempt }, 'No access token available for request after forced refresh');
-                            throw new Error('No access token available for report request after forced refresh');
-                        }
-                        resp = await sp.createReport(seller, payload, currentAuthOverrides);
-                    }
-                }
-                const reportId = resp.reportId;
-                
-                logger.info({ reportId, range: range.range, attempt }, 'Initial pull report created');
-                
-                // Update status column based on report type with start date
-                const startDate = range.startDate;
-                
-                if(range.range !== '' && range.range !== null && range.range !== undefined){
-                    await model.updateSQPReportStatus(cronDetailID, reportType, 0, new Date());
-                    // Log report creation
-                    await model.logCronActivity({
-                        cronJobID: cronDetailID,
-                        reportType,
-                        action: 'Initial Pull - Request Report',
-                        status: 1,
-                        message: `Initial pull report requested: ${range.range}`,
-                        reportID: reportId,
-                        Range: range.range,
-                        iInitialPull: 1,
-                        retryCount: 0,
-                        executionTime: (Date.now() - startTime) / 1000
-                    });
-                }                
-                
-                const requestDelaySeconds = Number(process.env.REQUEST_DELAY_SECONDS) || 30;
-                await DelayHelpers.wait(requestDelaySeconds, 'Between report requests (rate limiting)');
-                
-                return {
-                    message: `Report requested successfully. Report ID: ${reportId}. Range: ${range.range}`,
-                    reportID: reportId,
-                    data: { reportId, range: range.range },
-                    logData: {
-                        Range: range.range,
-                        iInitialPull: 1
-                    }
-                };
-            }
-        });
-        
-        return result;
-    }
-
-    async _checkAllInitialPullStatuses(cronDetailRow, seller, reportRequests, asinList = null, authOverrides = {}, retry = false) {
-        try {
-          logger.info({
-            cronDetailID: cronDetailRow.ID,
-            totalReports: reportRequests.length
-          }, 'Checking status for all initial pull reports');
-      
-          // Count totals per type
-          const totalWeek = reportRequests.filter(r => r.type === 'WEEK').length;
-          const totalMonth = reportRequests.filter(r => r.type === 'MONTH').length;
-          const totalQuarter = reportRequests.filter(r => r.type === 'QUARTER').length;
-      
-          let doneWeek = 0, doneMonth = 0, doneQuarter = 0;
-          let totalSuccess = 0, totalFailed = 0;
-      
-          for (const request of reportRequests) {
-            if (!request.reportId) {
-              logger.warn({
-                cronDetailID: cronDetailRow.ID,
-                reportType: request.type,
-                range: request.range.range
-              }, 'No report ID found for request');
-              totalFailed++;
-              continue;
-            }
-      
-            logger.info({
-              reportType: request.type,
-              reportId: request.reportId,
-              range: request.range.range
-            }, 'Checking status for initial pull report');
-      
-            try {
-              await this.circuitBreaker.execute(
-                () => this._checkInitialPullReportStatus(
-                  cronDetailRow.ID,
-                  seller,
-                  request.reportId,
-                  request.range,
-                  request.type,
-                  authOverrides,
-                  retry
-                ),
-                { sellerId: seller.idSellerAccount, operation: 'checkInitialPullReportStatus' }
-              );
-      
-              totalSuccess++;
-      
-              // Count completed by type
-              if (request.type === 'WEEK') doneWeek++;
-              if (request.type === 'MONTH') doneMonth++;
-              if (request.type === 'QUARTER') doneQuarter++;
-      
-              // 🕒 Delay to respect API limits
-              const delaySeconds = Number(process.env.REQUEST_DELAY_SECONDS) || 30;
-              await DelayHelpers.wait(delaySeconds, 'Between report status checks (rate limiting)');
-      
-              // ✅ Check if all of a type are processed → update pull status
-              if (request.type === 'WEEK' && doneWeek === totalWeek) {
-                await this._checkAndUpdateTypeCompletion(cronDetailRow.ID, 'WEEK');
-              } else if (request.type === 'MONTH' && doneMonth === totalMonth) {
-                await this._checkAndUpdateTypeCompletion(cronDetailRow.ID, 'MONTH');
-              } else if (request.type === 'QUARTER' && doneQuarter === totalQuarter) {
-                await this._checkAndUpdateTypeCompletion(cronDetailRow.ID, 'QUARTER');
-              }
-      
-            } catch (error) {
-              logger.error({
-                cronDetailID: cronDetailRow.ID,
-                reportType: request.type,
-                reportId: request.reportId,
-                range: request.range.range,
-                error: error.message
-              }, 'Failed to check initial pull report status');
-              totalFailed++;
-            }
-          }
-      
-          // Final summary update (for all types)
-          await this._updateInitialPullFinalStatus(cronDetailRow.ID, seller.AmazonSellerID, asinList);
-      
-        } catch (error) {
-          logger.error({ error: error.message }, 'Error in _checkAllInitialPullStatuses');
-        }
-    }
-      
-    async _checkAndUpdateTypeCompletion(cronDetailID, type) {
-        const { done, fatal, progress, total } = await this.analyzeReports(cronDetailID, type);
-        let pull = 2; // default in-progress
-      
-        if (done === total) {
-          pull = 1; // ✅ all done
-        } else if (fatal === total) {
-          pull = 3; // ❌ all fatal
-        } else if ((done > 0 && progress > 0) || (progress > 0 && fatal > 0)) {
-          pull = 2; // ⚙️ mixed state (some done + some progress/fatal)
-        } else if(done > 0 && fatal > 0){
-          pull = 3; // ❌ some done and some fatal
-        }
-      
-        await this.updateStatus(cronDetailID, type, pull);
-    }
-
-    // analyze logs and determine counts
-    async analyzeReports(cronDetailID, type) {
-        const SqpCronLogs = getSqpCronLogs();
-        const logs = await SqpCronLogs.findAll({
-            where: { CronJobID: cronDetailID, ReportType: type, iInitialPull: 1, ReportID: { [Op.ne]: null } },
-            attributes: ['ReportID', 'Status', 'Action', 'Message'],
-            order: [['dtUpdatedOn', 'DESC']]
-        });
-        
-        const uniqueIDs = [...new Set(logs.map(l => l.ReportID))];
-        let done = 0, fatal = 0, progress = 0, fatalIDs = [];
-        
-        for (const id of uniqueIDs) {
-            const rLogs = logs.filter(l => l.ReportID === id);
-            const latest = rLogs[0];
-            const isDone = rLogs.some(l => l.Status === 1);
-            const isFatal = rLogs.some(l => /FATAL|CANCELLED/.test(l.Message || ''));
-            const isInProgress = !isDone && !isFatal && (latest.Status === 0 || latest.Status === 2 || /Failure Notification/.test(latest.Message || ''));
-        
-            if (isDone) done++;
-            else if (isFatal) { fatal++; fatalIDs.push(id); }
-            else if (isInProgress) progress++;
-        }
-        
-        return { done, fatal, progress, total: uniqueIDs.length, fatalIDs };
-    }
-    
-    // update status in DB
-    async updateStatus(cronDetailID, type, pull) {
-        const SqpCronDetails = getSqpCronDetails();
-        const prefix = model.mapPrefix(type);
-        await SqpCronDetails.update(
-            { [`${prefix}SQPDataPullStatus`]: pull, [`${prefix}SQPDataPullEndDate`]: new Date() },
-            { where: { ID: cronDetailID } }
-        );
-    }
-    
-    /**
-     * Final overall update after all reports processed
-     */
-    async _updateInitialPullFinalStatus(cronDetailID, amazonSellerID, asinList) {
-        try {
-          const SqpCronDetails = getSqpCronDetails();
-          const SqpCronLogs = getSqpCronLogs();
-      
-          const cronDetail = await SqpCronDetails.findOne({
-            where: { ID: cronDetailID },
-            attributes: ['ASIN_List', 'AmazonSellerID', 'SellerID']
-          });
-          if (!cronDetail) return;
-      
-          asinList = asinList?.length
-            ? asinList
-            : cronDetail.ASIN_List?.split(/\s+/).filter(Boolean) || [];
-          amazonSellerID = amazonSellerID || cronDetail.AmazonSellerID;
-          const SellerID = cronDetail.SellerID;
-      
-          // Fetch all logs
-          const allLogs = await SqpCronLogs.findAll({
-            where: { CronJobID: cronDetailID, iInitialPull: 1, ReportID: { [Op.ne]: null } },
-            attributes: ['ReportID', 'ReportType', 'Range'],
-            group: ['ReportID', 'ReportType', 'Range']
-          });
-      
-          const reportRequests = allLogs.map(l => ({
-            reportId: l.ReportID,
-            type: l.ReportType,
-            range: { range: l.Range }
-          }));
-      
-          const typeGroups = ['WEEK', 'MONTH', 'QUARTER'].reduce((acc, t) => {
-            acc[t] = reportRequests.filter(r => r.type === t);
-            return acc;
-          }, {});
-      
-          let overallAsinStatus = 2;
-      
-          for (const type of Object.keys(typeGroups)) {
-            const requests = typeGroups[type];
-            if (!requests.length) continue;
-      
-            const { done, fatal, progress, total } = await this.analyzeReports(cronDetailID, type);
-            let pull = 2;
-      
-            if (done === total) {
-              pull = 1;
-            } else if (fatal === total) {
-              pull = 3;
-            } else if ((done > 0 && progress > 0) || (progress > 0 && fatal > 0)) {
-              pull = 2;
-            } else if(done > 0 && fatal > 0){
-              pull = 3;
-            }
-      
-            if (pull === 3) overallAsinStatus = 3;
-            await this.updateStatus(cronDetailID, type, pull);
-          }
-      
-          // Update ASIN pull status
-          if (overallAsinStatus === 2)
-            await asinInitialPull.markInitialPullCompleted(amazonSellerID, asinList, SellerID, cronDetailID);
-          else
-            await asinInitialPull.markInitialPullFailed(amazonSellerID, asinList, SellerID, cronDetailID);
-      
-          // Final cronRunningStatus update
-          const row = await SqpCronDetails.findOne({ where: { ID: cronDetailID }, raw: true });
-          if (row) {
-            const statuses = [row.WeeklySQPDataPullStatus, row.MonthlySQPDataPullStatus, row.QuarterlySQPDataPullStatus];
-            const anyFatal = statuses.some(s => s === 3);
-            const allDone = statuses.every(s => s === 1);
-            const needsRetry = statuses.some(s => [0, 2, null].includes(s));
-            const newStatus = needsRetry ? 3 : (allDone || anyFatal ? 2 : row.cronRunningStatus);
-            if (newStatus !== row.cronRunningStatus)
-              await SqpCronDetails.update({ cronRunningStatus: newStatus, dtUpdatedOn: new Date() }, { where: { ID: cronDetailID } });
-          }
-      
-        } catch (error) {
-          logger.error({ error: error.message }, 'Error in _updateInitialPullFinalStatus');
-          throw error;
-        }
-    }
-      
-    /**
-     * Check initial pull report status (Step 2: Check Status)
-     */
-    async _checkInitialPullReportStatus(cronDetailID, seller, reportId, range, reportType, authOverrides = {}, retry = false) {
-        const result = await RetryHelpers.executeWithRetry({
-            cronDetailID,
-            amazonSellerID: seller.AmazonSellerID,
-            reportType,
-            action: retry ? 'Initial Pull - Retry Check Status' : 'Initial Pull - Check Status',
-            context: { seller, reportId, range, reportType, retry },
-            model,
-            sendFailureNotification: this._sendInitialPullFailureNotification.bind(this),
-            maxRetries: 3, // Strict limit of 3 retries per report
-            skipIfMaxRetriesReached: true, // Now safe to check because each range is tracked independently
-            extraLogFields: {
-                Range: range.range,
-                iInitialPull: 1
-            },
-            operation: async ({ attempt, currentRetry, context, startTime }) => {
-                const { seller, reportId, range, reportType, retry } = context;
-                // Set ProcessRunningStatus = 2 (Status Check)
-                await model.setProcessRunningStatus(cronDetailID, reportType, 2);
-                // Get access token
-                const currentAuthOverrides = await authService.buildAuthOverrides(seller.AmazonSellerID);
-                if (!currentAuthOverrides.accessToken) {				
-                    logger.error({ amazonSellerID: seller.AmazonSellerID, attempt }, 'No access token available for request');
-                    throw new Error('No access token available for report request');
-                }
-                // Check report status with force refresh+retry on 401/403
-                let res;
-                try {
-                    res = await sp.getReportStatus(seller, reportId, currentAuthOverrides);
-                } catch (err) {
-                    const status = err.status || err.statusCode || err.response?.status;
-                    if (status === 401 || status === 403) {
-                        const refreshedOverrides = await authService.buildAuthOverrides(seller.AmazonSellerID, true);
-                        if(!refreshedOverrides.accessToken) {
-                            logger.error({ amazonSellerID: seller.AmazonSellerID, attempt }, 'No access token available for request after forced refresh');
-                            throw new Error('No access token available for report request after forced refresh');
-                        }
-                        res = await sp.getReportStatus(seller, reportId, refreshedOverrides);
-                    }
-                }
-                const status = res.processingStatus;
-                if (status === 'DONE') {
-                    const documentId = res.reportDocumentId || null;
-
-                    // Store for download queue                    
-                    await downloadUrls.storeDownloadUrl({
-                        CronJobID: cronDetailID,
-                        ReportID: reportId,
-                        ReportType: reportType,
-                        DownloadURL: '',
-                        Status: 'PENDING',
-                        DownloadAttempts: 0,
-                        MaxDownloadAttempts: 3
-                    });
-                    
-                    // Log status
-                    await model.logCronActivity({
-                        cronJobID: cronDetailID,
-                        reportType,
-                        action: retry ? 'Initial Pull - Retry Check Status' : 'Initial Pull - Check Status',
-                        status: 1,
-                        message: `Report ready: ${range.range}`,
-                        reportID: reportId,
-                        reportDocumentID: documentId,
-                        Range: range.range,
-                        iInitialPull: 1,
-                        executionTime: (Date.now() - startTime) / 1000
-                    });
-                    
-                    const requestDelaySeconds = Number(process.env.REQUEST_DELAY_SECONDS) || 30;
-                    await DelayHelpers.wait(requestDelaySeconds, 'Between report status checks and downloads (rate limiting)');
-
-                    const downloadResult = await this.circuitBreaker.execute(
-                        () => this._downloadInitialPullReport(cronDetailID, seller, reportId, documentId, range, reportType, authOverrides, retry),
-                        { sellerId: seller.idSellerAccount, operation: 'downloadInitialPullReport' }
-                    );
-
-                    return {
-                        ...downloadResult,
-                        reportDocumentID: documentId,
-                        skipped: true
-                    };
-                    
-                } else if (status === 'IN_QUEUE' || status === 'IN_PROGRESS') {
-                    const delaySeconds = await DelayHelpers.calculateBackoffDelay(attempt, `Initial Pull Status Check (${range.range})`);
-                    
-                    await model.logCronActivity({
-                        cronJobID: cronDetailID,
-                        reportType,
-                        action: retry ? 'Initial Pull - Retry Check Status' : 'Initial Pull - Check Status',
-                        status: 0,
-                        message: `Report ${status} for ${range.range}, waiting ${delaySeconds}s`,
-                        reportID: reportId,
-                        Range: range.range,
-                        iInitialPull: 1,
-                        retryCount: currentRetry,
-                        executionTime: (Date.now() - startTime) / 1000
-                    });
-                    
-                    await DelayHelpers.wait(delaySeconds, `Initial Pull Status Retry (${range.range})`);
-                    throw new Error(`Report still ${status} - retrying`);
-                    
-                } else if (status === 'FATAL' || status === 'CANCELLED') {
-
-                    logger.fatal({ 
-                        cronDetailID: cronDetailID, 
-                        reportType, 
-                        status, 
-                    }, `Initial Pull - Report ${status} - Permanent failure for ${range.range}`);
-                    
-
-                    await model.logCronActivity({
-                        cronJobID: cronDetailID,
-                        reportType,
-                        action: retry ? 'Initial Pull - Retry Check Status' : 'Initial Pull - Check Status',
-                        status: 3,
-                        message: `Report ${status} for ${range.range}`,
-                        reportID: reportId,
-                        Range: range.range,
-                        iInitialPull: 1,
-                        executionTime: (Date.now() - startTime) / 1000
-                    });
-                    
-                    const requestDelaySeconds = Number(process.env.REQUEST_DELAY_SECONDS) || 30;
-                    await DelayHelpers.wait(requestDelaySeconds, 'Between report status checks and fatal/cancelled (rate limiting)');
-
-                    throw new Error(`Report status: ${status}`);
-                }
-            }
-        });
-        
-        return result;
-    }
-
-    /**
-     * Download initial pull report (Step 3: Download)
-     */
-    async _downloadInitialPullReport(cronDetailID, seller, reportId, documentId, range, reportType, authOverrides = {}, retry = false) {
-        const result = await RetryHelpers.executeWithRetry({
-            cronDetailID,
-            amazonSellerID: seller.AmazonSellerID,
-            reportType,
-            action: retry ? 'Initial Pull - Retry Download Report' : 'Initial Pull - Download Report',
-            context: { seller, reportId, documentId, range, reportType },
-            model,
-            sendFailureNotification: this._sendInitialPullFailureNotification.bind(this),
-            maxRetries: 3, // Strict limit of 3 retries per report
-            skipIfMaxRetriesReached: true, // Now safe to check because each range is tracked independently
-            extraLogFields: {
-                Range: range.range,
-                iInitialPull: 1
-            },            
-            operation: async ({ attempt, currentRetry, context, startTime }) => {
-                const { seller, reportId, documentId, range, reportType, retry } = context;
-                
-                logger.info({ reportId, documentId, range: range.range, attempt }, 'Starting initial pull download');
-                
-                // Set ProcessRunningStatus = 3 (Download) and update start date
-                await model.setProcessRunningStatus(cronDetailID, reportType, 3);
-                
-                // Log download start
-                await model.logCronActivity({
-                    cronJobID: cronDetailID,
-                    reportType,
-                    action: retry ? 'Initial Pull - Retry Download Report' : 'Initial Pull - Download Report',
-                    status: 1,
-                    message: `Starting download for ${range.range}`,
-                    reportID: reportId,
-                    reportDocumentID: documentId,
-                    Range: range.range,
-                    iInitialPull: 1
-                });
-                
-                // Update download status
-                await downloadUrls.updateDownloadUrlStatusByCriteria(
-                    cronDetailID,
-                    reportType,
-                    'DOWNLOADING',
-                    null,
-                    null,
-                    null,
-                    true,
-                    reportId
-                );
-                
-                // Get access token
-                const currentAuthOverrides = await authService.buildAuthOverrides(seller.AmazonSellerID);
-                if (!currentAuthOverrides.accessToken) {				
-                    logger.error({ amazonSellerID: seller.AmazonSellerID, attempt }, 'No access token available for request');
-                    throw new Error('No access token available for report request');
-                }
-                
-                // Download report with force refresh+retry on 401/403
-                let res;
-                try {
-                    res = await sp.downloadReport(seller, documentId || reportId, currentAuthOverrides);
-                } catch (err) {
-                    const status = err.status || err.statusCode || err.response?.status;
-                    if (status === 401 || status === 403) {
-                        const refreshedOverrides = await authService.buildAuthOverrides(seller.AmazonSellerID, true);
-                        if(!refreshedOverrides.accessToken) {
-                            logger.error({ amazonSellerID: seller.AmazonSellerID, attempt }, 'No access token available for request after forced refresh');
-                            throw new Error('No access token available for report request after forced refresh');
-                        }
-                        res = await sp.downloadReport(seller, documentId || reportId, refreshedOverrides);
-                    }
-                }
-                
-                // Extract data
-                let data = [];
-                if (Array.isArray(res?.data)) {
-                    data = res.data;
-                } else if (Array.isArray(res?.data?.records)) {
-                    data = res.data.records;
-                } else if (Array.isArray(res?.data?.dataByAsin)) {
-                    data = res.data.dataByAsin;
-                }
-                
-                logger.info({ rows: data.length, range: range.range, attempt }, 'Initial pull report data received');
-                // Set ProcessRunningStatus = 4 (Process Import)
-                await model.setProcessRunningStatus(cronDetailID, reportType, 4);
-
-                if (data.length > 0) {
-                    // Save JSON file
-                    const downloadMeta = { 
-                        AmazonSellerID: seller.AmazonSellerID, 
-                        ReportType: reportType, 
-                        ReportID: documentId || reportId
-                    };
-                    let filePath = null;
-                    let fileSize = 0;
-                    
-                    try {
-                        const saveResult = await jsonSvc.saveReportJsonFile(downloadMeta, data);
-                        filePath = saveResult?.path || saveResult?.url || null;
-                        if (filePath) {
-                            const fs = require('fs');
-                            const stat = await fs.promises.stat(filePath).catch(() => null);
-                            fileSize = stat ? stat.size : 0;
-                            logger.info({ filePath, fileSize, range: range.range }, 'Initial pull JSON saved');
-                        }
-                    } catch (fileErr) {
-                        logger.warn({ error: fileErr.message, range: range.range }, 'Failed to save JSON file');
-                    }
-                    
-                    // Update download URL record with completed status
-                    await downloadUrls.updateDownloadUrlStatusByCriteria(
-                        cronDetailID,
-                        reportType,
-                        'COMPLETED',
-                        null,          // errorMessage
-                        filePath,      // filePath
-                        fileSize,      // fileSize
-                        false,         // incrementAttempts
-                        reportId       // reportID
-                    );
-                    
-                    // Log download report action (download in progress)
-                    await model.logCronActivity({
-                        cronJobID: cronDetailID,
-                        reportType,
-                        action: retry ? 'Initial Pull - Retry Download Report' : 'Initial Pull - Download Report',
-                        status: 1,
-                        message: `Downloading report for ${range.range}`,
-                        reportID: reportId,
-                        reportDocumentID: documentId,
-                        Range: range.range,
-                        iInitialPull: 1,
-                        executionTime: (Date.now() - startTime) / 1000
-                    });
-                    
-                    // Now import the data immediately (Step 4: Import)
-                    const newRow = await downloadUrls.getCompletedDownloadsWithFiles({ cronDetailID, ReportType: reportType, ReportID: reportId });
-                    
-                    if (newRow.length > 0) {
-                        try {
-                            
-                            // Convert to plain object and enrich with required fields
-                            const plainRow = newRow[0].toJSON ? newRow[0].toJSON() : newRow[0];
-                            const enrichedRow = { ...plainRow, AmazonSellerID: seller.AmazonSellerID, ReportID: reportId, SellerID: seller.idSellerAccount };
-                            
-                            logger.info({ 
-                                cronDetailID,
-                                reportType,
-                                range: range.range,
-                                filePath 
-                            }, retry ? 'Starting initial pull import (retry)' : 'Starting initial pull import', 'Starting initial pull import');
-                            
-                            // Import JSON data into database
-                            const importResult = await jsonSvc.__importJson(enrichedRow, 0, 0, 1);
-                            
-                            logger.info({ 
-                                cronDetailID,
-                                reportType,
-                                range: range.range,
-                                importResult 
-                            }, retry ? 'Initial pull import completed successfully (retry)' : 'Initial pull import completed successfully', 'Initial pull import completed successfully');
-                            
-                            //await model.updateSQPReportStatus(cronDetailID, reportType, 0, null, new Date());
-                            
-                            // Log import success
-                            await model.logCronActivity({
-                                cronJobID: cronDetailID,
-                                reportType,
-                                action: retry ? 'Initial Pull - Import Done (retry)' : 'Initial Pull - Import Done',
-                                status: 1,
-                                message: `Imported data for ${range.range}`,
-                                reportID: reportId,
-                                reportDocumentID: documentId,
-                                Range: range.range,
-                                iInitialPull: 1,
-                                executionTime: (Date.now() - startTime) / 1000
-                            });
-
-                        } catch (importError) {
-                            logger.error({ 
-                                error: importError ? (importError.message || String(importError)) : 'Unknown error',
-                                stack: importError?.stack,
-                                cronDetailID,
-                                reportType,
-                                range: range.range,
-                                retry
-                            }, retry ? 'Error during initial pull import - file saved but import failed (retry)' : 'Error during initial pull import - file saved but import failed', 'Error during initial pull import - file saved but import failed');
-                            
-                            //await model.updateSQPReportStatus(cronDetailID, reportType, 0, null, new Date());
-                            
-                            // Log import failure
-                            await model.logCronActivity({
-                                cronJobID: cronDetailID,
-                                reportType,
-                                action: retry ? 'Initial Pull - Import Failed (retry)' : 'Initial Pull - Import Failed',
-                                status: 2,
-                                message: `Import failed for ${range.range}: ${importError.message}`,
-                                reportID: reportId,
-                                reportDocumentID: documentId,
-                                Range: range.range,
-                                iInitialPull: 1,
-                                executionTime: (Date.now() - startTime) / 1000
-                            });
-                            // Don't throw - file is saved, import can be retried later
-                        }
-                    } 
-                    
-                    return {
-                        action: 'Initial Pull - Download and Import Done',
-                        message: `Downloaded and imported ${data.length} rows for ${range.range}`,
-                        reportID: reportId,
-                        data: { rows: data.length, filePath, fileSize, range: range.range },
-                        logData: {
-                            Range: range.range,
-                            iInitialPull: 1
-                        },
-                        skipped: true
-                    };
-                } else {
-                    // No data returned from report (0 rows)
-                    logger.warn({ 
-                        reportId, 
-                        documentId, 
-                        range: range.range,
-                        retry
-                    }, 'Report returned 0 rows - no search query data for this period');
-                    
-                    // Update download status as completed but with no data
-                    await downloadUrls.updateDownloadUrlStatusByCriteria(
-                        cronDetailID,
-                        reportType,
-                        'COMPLETED',
-                        'No data in report',
-                        null,          // filePath
-                        0,             // fileSize
-                        false,         // incrementAttempts
-                        reportId       // reportID - IMPORTANT!
-                    );
-
-                    const SqpDownloadUrls = getSqpDownloadUrls();
-                    // Find latest row for this CronJobID+ReportType
-                    const latest = await SqpDownloadUrls.findOne({
-                        where: { CronJobID: cronDetailID, ReportType: reportType, ReportID: reportId },
-                        order: [['dtUpdatedOn', 'DESC']]
-                    });
-                    if (latest) {                        
-                        // Update download URLs process status to SUCCESS
-                        await downloadUrls.updateProcessStatusById(latest.ID, 'SUCCESS', {
-                            ProcessAttempts: 1,
-                            LastProcessAt: new Date(),
-                            fullyImported: 1
-                        });
-                    }
-                    
-                    // Set ProcessRunningStatus = 4 (Import) even though no data
-                    await model.setProcessRunningStatus(cronDetailID, reportType, 4);                    
-                    await model.updateSQPReportStatus(cronDetailID, reportType, 0, null, new Date());
-                    
-                    // Log import done (nothing to import but process complete)
-                    await model.logCronActivity({
-                        cronJobID: cronDetailID,
-                        reportType,
-                        action: retry ? 'Initial Pull - Import Done (retry)' : 'Initial Pull - Import Done',
-                        status: 1,
-                        message: `No data to import for ${range.range} (report was empty)`,
-                        reportID: reportId,
-                        reportDocumentID: documentId,
-                        Range: range.range,
-                        iInitialPull: 1,
-                        executionTime: (Date.now() - startTime) / 1000
-                    });
-                    
-                    return {
-                        action: 'Initial Pull - Download and Import Done',
-                        message: `No data for ${range.range}`,
-                        reportID: reportId,
-                        data: { rows: 0, range: range.range },
-                        logData: {
-                            Range: range.range,
-                            iInitialPull: 1
-                        },
-                        skipped: true
-                    };
-                }
-            }
-        });
-        
-        return result;
-    }
-
-    /**
-     * Send failure notification for initial pull
-     */
-    async _sendInitialPullFailureNotification(cronDetailID, amazonSellerID, reportType, errorMessage, retryCount, reportId = null, isFatalError = false, range = null) {
-        try {
-            // Extract range from context if available
-            const rangeStr = range?.range || range || 'Unknown Range';
-            
-            const notificationType = isFatalError ? 'INITIAL PULL - FATAL ERROR' : 'INITIAL PULL - MAX RETRIES REACHED';
-            const notificationReason = isFatalError 
-                ? 'Amazon returned FATAL/CANCELLED status - no retries attempted'
-                : `Max retries (${retryCount}) exhausted`;
-            
-            logger.error({
-                cronDetailID,
-                amazonSellerID,
-                reportType,
-                errorMessage,
-                retryCount,
-                isFatalError,
-                notificationType
-            }, `INITIAL PULL FAILURE - ${notificationType}`);
-            
-            await model.logCronActivity({
-                cronJobID: cronDetailID,
-                reportType: reportType,
-                action: 'Initial Pull - Failure Notification',
-                status: 2,
-                message: `NOTIFICATION: Initial pull failed after ${retryCount} attempts for ${rangeStr}. ${notificationReason}. Error: ${errorMessage}`,
-                reportID: reportId,
-                iInitialPull: 1,
-                retryCount: retryCount,
-                executionTime: 0,
-                Range: rangeStr // ✅ Add Range to create unique entries
-            });
-            
-            // Send email if configured
-            const to = NotificationHelpers.parseList(process.env.NOTIFY_TO || env.NOTIFY_TO);
-            const cc = NotificationHelpers.parseList(process.env.NOTIFY_CC || env.NOTIFY_CC);
-            const bcc = NotificationHelpers.parseList(process.env.NOTIFY_BCC || env.NOTIFY_BCC);
-            
-            if ((to.length + cc.length + bcc.length) > 0) {
-                const subject = isFatalError 
-                    ? `⚠️ Initial Pull FATAL Error - ${reportType} (${rangeStr}) - ${amazonSellerID}`
-                    : `⚠️ Initial Pull Failed - ${reportType} (${rangeStr}) - ${amazonSellerID}`;
-                
-                const html = `
-                    <h3>Initial Pull Report Failure</h3>
-                    <p><strong>Cron Detail ID:</strong> ${cronDetailID}</p>
-                    <p><strong>Amazon Seller ID:</strong> ${amazonSellerID}</p>
-                    <p><strong>Report Type:</strong> ${reportType}</p>
-                    <p><strong>Date Range:</strong> ${rangeStr}</p>
-                    <p><strong>Report ID:</strong> ${reportId || 'N/A'}</p>
-                    <p><strong>Retry Count:</strong> ${retryCount}</p>
-                    <p><strong>Error:</strong> ${errorMessage}</p>
-                    <p><strong>Reason:</strong> ${notificationReason}</p>
-                    <p><strong>Time:</strong> ${new Date().toISOString()}</p>
-                    <p>Please check the logs for more details.</p>
-                `;
-                
-                await NotificationHelpers.sendEmail({ to, cc, bcc, subject, html });
-            }
-        } catch (err) {
-            logger.error({ error: err.message }, 'Failed to send initial pull failure notification');
-        }
-    }   
-
-    /**
-     * Find failed initial pull records
-     * @returns {Promise<Array>} Failed records that need retry
-     */
-    async findFailedInitialPullRecords() {
-        const SqpCronDetails = getSqpCronDetails();
-        
-        // Calculate time (6 hours ago)
-        const cutoffTime = new Date();
-        cutoffTime.setHours(cutoffTime.getHours() - 6);
-        
-        logger.info({ cutoffTime: cutoffTime.toISOString() }, 'Scanning for records stuck since cutoff time');
-                
-        // Find initial pull records with failed status (3)
-        const failedRecords = await SqpCronDetails.findAll({
-            where: {
-                iInitialPull: 1,                
-                [Op.or]: [                    
-                    {
-                        [Op.and]: [
-                            { cronRunningStatus: 3},
-                            { WeeklyProcessRunningStatus: { [Op.in]: [1, 2, 3, 4] } },
-                            { WeeklySQPDataPullStatus: { [Op.in]: [0, 2] } },
-                            {
-                                [Op.or]: [
-                                    { dtUpdatedOn: { [Op.lte]: cutoffTime } },
-                                    literal('dtUpdatedOn < dtCronStartDate')
-                                ]
-                            }
-                        ]
-                    },
-                    {
-                        [Op.and]: [
-                            { cronRunningStatus: 3},
-                            { MonthlyProcessRunningStatus: { [Op.in]: [1, 2, 3, 4] } },
-                            { MonthlySQPDataPullStatus: { [Op.in]: [0,2] } },
-                            {
-                                [Op.or]: [
-                                    { dtUpdatedOn: { [Op.lte]: cutoffTime } },
-                                    literal('dtUpdatedOn < dtCronStartDate')
-                                ]
-                            }
-                        ]
-                    },
-                    {
-                        [Op.and]: [
-                            { cronRunningStatus: 3},
-                            { QuarterlyProcessRunningStatus: { [Op.in]: [1, 2, 3, 4] } },
-                            { QuarterlySQPDataPullStatus: { [Op.in]: [0,2] } },
-                            {
-                                [Op.or]: [
-                                    { dtUpdatedOn: { [Op.lte]: cutoffTime } },
-                                    literal('dtUpdatedOn < dtCronStartDate')
-                                ]
-                            }
-                        ]
-                    }
-                ]
-            },
-            attributes: [
-                'ID', 'AmazonSellerID', 'ASIN_List', 'dtCreatedOn', 'dtUpdatedOn',
-                'cronRunningStatus', 'WeeklyProcessRunningStatus', 'WeeklySQPDataPullStatus', 'WeeklySQPDataPullEndDate', 'WeeklySQPDataPullStartDate',
-                'MonthlyProcessRunningStatus', 'MonthlySQPDataPullStatus', 'MonthlySQPDataPullEndDate', 'MonthlySQPDataPullStartDate',
-                'QuarterlyProcessRunningStatus', 'QuarterlySQPDataPullStatus', 'QuarterlySQPDataPullEndDate', 'QuarterlySQPDataPullStartDate'
-            ],
-            limit: 1
-        });
-        
-        // Enrich records with failed report types and get related logs
-        const SqpCronLogs = getSqpCronLogs();
-        
-        const enrichedRecords = await Promise.all(failedRecords.map(async (record) => {
-            let stuckReportTypes = [];
-            
-            // Check which report types failed (status 0 = pending, status 2 = error/stuck)
-            if (record.WeeklySQPDataPullStatus === 0 || record.WeeklySQPDataPullStatus === 2) {
-                stuckReportTypes.push('WEEK');
-            }
-            if (record.MonthlySQPDataPullStatus === 0 || record.MonthlySQPDataPullStatus === 2) {
-                stuckReportTypes.push('MONTH');
-            }
-            if (record.QuarterlySQPDataPullStatus === 0 || record.QuarterlySQPDataPullStatus === 2) {
-                stuckReportTypes.push('QUARTER');
-            }
-            
-            // Get failed log entries from sqp_cron_logs for this record
-            // Exclude FATAL and CANCELLED messages
-            const failedLogs = await SqpCronLogs.findAll({
-                where: {
-                  CronJobID: record.ID,
-                  iInitialPull: 1,
-                  [Op.and]: [
-                    {
-                      [Op.or]: [
-                        {
-                          Status: { [Op.in]: [0, 2] },
-                        },
-                        {
-                          Status: 1,
-                          Action: { [Op.like]: '%Request Report%' }
-                        }
-                      ]
-                    },
-                    { Message: { [Op.notLike]: '%FATAL%' } },
-                    { Message: { [Op.notLike]: '%CANCELLED%' } }
-                  ]
-                },
-                order: [['dtCreatedOn', 'ASC']],
-                limit: 70
-            });
-              
-              
-            if(failedLogs.length > 0) {
-                return {    
-                    ...record.toJSON(),            
-                    stuckReportTypes,
-                    failedCount: stuckReportTypes.length,
-                    failedLogs: failedLogs.map(log => ({
-                        action: log.Action,
-                        iInitialPull: log.iInitialPull,
-                        cronJobID: log.CronJobID,
-                        reportType: log.ReportType,
-                        status: log.Status,
-                        message: log.Message,
-                        range: log.Range,
-                        retryCount: log.RetryCount,
-                        reportId: log.ReportID,
-                        createdOn: log.dtCreatedOn,
-                        reportDocumentID: log.ReportDocumentID,
-                        executionTime: log.ExecutionTime
-                    }))
-                };
-            }
-        }));
-        
-        // Filter out undefined records (records with no failed logs)
-        const validRecords = enrichedRecords.filter(r => r !== undefined && r !== null);
-        
-        logger.info({ 
-            totalFailedRecords: validRecords.length,
-            totalFailedReports: validRecords.reduce((sum, r) => sum + r.failedCount, 0)
-        }, 'Failed initial pull records scan complete');
-        
-        
-        return validRecords;
-    }
-
-    /**
->>>>>>> 1829445d
      * Retry failed initial pull reports
      * This will reset the failed status and re-run the status check and download
      */
