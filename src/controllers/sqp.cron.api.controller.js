const { SuccessHandler, ErrorHandler } = require('../middleware/response.handlers');
const { ValidationHelpers } = require('../helpers/sqp.helpers');
const { loadDatabase } = require('../db/tenant.db');
const { getAllAgencyUserList } = require('../models/sequelize/user.model');
const { getModel: getSellerAsinList } = require('../models/sequelize/sellerAsinList.model');
const { getModel: getMwsItems } = require('../models/sequelize/mwsItems.model');
const AuthToken = require('../models/authToken.model');
const StsToken = require('../models/stsToken.model');
const sellerModel = require('../models/sequelize/seller.model');
const ctrl = require('./sqp.cron.controller');
const jsonProcessingService = require('../services/sqp.json.processing.service');
const model = require('../models/sqp.cron.model');
const logger = require('../utils/logger.utils');
const env = require('../config/env.config');
const isDevEnv = ["local", "development"].includes(env.NODE_ENV);
const allowedUsers = [8, 3];
const { DelayHelpers } = require('../helpers/sqp.helpers');
/**
 * SQP Cron API Controller
 * Handles legacy cron endpoints with proper error handling and validation
 */
class SqpCronApiController {
    /**
     * Build authentication overrides for a seller
     */
    async buildAuthOverrides(amazonSellerID) {
        try {
            // Simple in-memory TTL cache for auth overrides
            if (!this._authCache) this._authCache = new Map();
            const ttlMs = Number(process.env.AUTH_CACHE_TTL_MS || 5 * 60 * 1000);
            const cacheKey = `auth:${amazonSellerID}`;
            const now = Date.now();
            const cached = this._authCache.get(cacheKey);
            if (cached && (now - cached.storedAt) < ttlMs) {
                return cached.value;
            }

            const authOverrides = {};
            const tokenRow = await AuthToken.getSavedToken(amazonSellerID);
            
            if (tokenRow && tokenRow.access_token) {
                authOverrides.accessToken = tokenRow.access_token;
                logger.info({ 
                    amazonSellerID, 
                    hasAccessToken: !!tokenRow.access_token,
                    tokenId: tokenRow.id,
                    expiresIn: tokenRow.expires_in
                }, 'Token details for seller');
            } else {
                logger.warn({ amazonSellerID }, 'No access token found for seller');
            }
            
            // Get AWS STS credentials for SigV4 signing
            const sts = await StsToken.getLatestTokenDetails();
            if (sts) {
                authOverrides.awsAccessKeyId = sts.accessKeyId;
                authOverrides.awsSecretAccessKey = sts.secretAccessKey;
                authOverrides.awsSessionToken = sts.SessionToken;
            }
            
            // Store in cache
            this._authCache.set(cacheKey, { value: authOverrides, storedAt: now });
            return authOverrides;
        } catch (error) {
            logger.error({ error: error.message, amazonSellerID }, 'Error building auth overrides');
            throw error;
        }
    }

    /**
     * Run all cron operations (request, status check, download)
     */
    async runAllCronOperations(req, res) {
        try {
            const { userId, sellerId } = req.query;
            
            // Validate inputs
            const validatedUserId = userId ? ValidationHelpers.validateUserId(userId) : null;
            const validatedSellerId = sellerId ? ValidationHelpers.validateUserId(sellerId) : null;
            
            logger.info({ 
                userId: validatedUserId, 
                sellerId: validatedSellerId,
                hasToken: !!req.authToken 
            }, 'Run all cron operations');

            await loadDatabase(0);
            const users = validatedUserId ? [{ ID: validatedUserId }] : await getAllAgencyUserList();
            
            // Check cron limit logic            
            let totalProcessed = 0;
            let totalErrors = 0;
            let breakUserProcessing = false;
            // Process one user → one seller per run, exit after completing that seller
            for (const user of users) {
                try {
                    await loadDatabase(user.ID);
                    if (isDevEnv && !allowedUsers.includes(user.ID)) {
                        continue;
                    }

                    // Check cron limits for this user
                    const cronLimits = await this.checkCronLimits(user.ID);
                    if (cronLimits.shouldProcess) {                        
                        const sellers = validatedSellerId
                            ? [await sellerModel.getProfileDetailsByID(validatedSellerId)]
                            : await sellerModel.getSellersProfilesForCronAdvanced({ pullAll: 0 });
                        
                        logger.info({ userId: user.ID, sellerCount: sellers.length }, 'Processing sellers for user');

                        // Check if user has eligible seller which has eligible ASINs before processing
                        const hasEligibleUser = await model.hasEligibleASINs(null, false);
                        if (!hasEligibleUser) {
                            logger.info({ 
                                sellerId: 'ALL Sellers Check', 
                                amazonSellerID: 'ALL Sellers Check',
                                userId: user.ID
                            }, 'Skipping Full Run - no eligible ASINs for all sellers');
                            continue;
                        }

                        for (const s of sellers) {
                            if (!s) continue;                        
                            try {
                                // Check if seller has eligible ASINs before processing
                                const hasEligible = await model.hasEligibleASINs(s.idSellerAccount);
                                if (!hasEligible) {
                                    logger.info({ 
                                        sellerId: s.idSellerAccount, 
                                        amazonSellerID: s.AmazonSellerID 
                                    }, 'Skipping seller - no eligible ASINs');
                                    breakUserProcessing = false;
                                    continue;
                                }
                                breakUserProcessing = true;
                                logger.info({ 
                                    sellerId: s.idSellerAccount, 
                                    amazonSellerID: s.AmazonSellerID 
                                }, 'Processing seller with eligible ASINs');
                                const authOverrides = await this.buildAuthOverrides(s.AmazonSellerID);
                                
                                // Step 1: Request report and create cron detail
                                const cronDetailIDs = await ctrl.requestForSeller(s, authOverrides, env.GET_BRAND_ANALYTICS_SEARCH_QUERY_PERFORMANCE_REPORT);
                                totalProcessed++;

<<<<<<< HEAD
                                if (cronDetailIDs.length > 0) {                            

                                    logger.info({ delay: process.env.INITIAL_DELAY_SECONDS * 1000 || 30000 }, 'Delaying before status');
                                    // delay seconds
                                    await new Promise(resolve => setTimeout(resolve, (Number(process.env.INITIAL_DELAY_SECONDS) * 1000) || 30000));

                                    logger.info({ delay: process.env.INITIAL_DELAY_SECONDS * 1000 || 30000 }, 'Delay completed now start status check');

=======
                                if (cronDetailIDs.length > 0) {
                                    await DelayHelpers.wait(Number(process.env.INITIAL_DELAY_SECONDS) || 30, 'Before status check');
>>>>>>> b1ff4c14
                                    // Step 2: Check status only for this cronDetailId
                                    try {
                                        await ctrl.checkReportStatuses(authOverrides, { cronDetailID: cronDetailIDs });
                                        totalProcessed++;
                                    } catch (error) {
                                        logger.error({ error: error.message, cronDetailID: cronDetailIDs }, 'Error checking report statuses (scoped)');
                                        totalErrors++;
                                    }

                                    // Step 3: Download only for this cronDetailId
                                    try {
                                        await ctrl.downloadCompletedReports(authOverrides, { cronDetailID: cronDetailIDs });
                                        totalProcessed++;
                                    } catch (error) {
                                        logger.error({ error: error.message, cronDetailID: cronDetailIDs }, 'Error downloading reports (scoped)');
                                        totalErrors++;
                                    }
                                }
                                
                                logger.info({ 
                                    sellerId: s.idSellerAccount, 
                                    amazonSellerID: s.AmazonSellerID,
                                    cronDetailIDs,
                                    processed: totalProcessed,
                                    errors: totalErrors
                                }, 'Completed processing for seller - exiting cron run');
                                
                            } catch (error) {
                                logger.error({ 
                                    error: error.message, 
                                    sellerId: s.AmazonSellerID 
                                }, 'Error processing seller in all operations');
                                totalErrors++;
                                // Continue to next seller on error
                            }
                            break; // done after one seller
                        }                    
                        if (breakUserProcessing) {
                            break;
                        }
                    }
                } catch (error) {
                    logger.error({ 
                        error: error.message, 
                        userId: user.ID 
                    }, 'Error processing user in all operations');
                    totalErrors++;
                }
            }
            return SuccessHandler.sendProcessingSuccess(
                res,
                totalProcessed,
                totalErrors,
                `All cron operations completed successfully`
            );

        } catch (error) {
            logger.error({ 
                error: error.message,
                stack: error.stack,
                query: req.query 
            }, 'Error in run all cron operations');
            
            return ErrorHandler.sendError(res, error, 'Failed to run all cron operations');
        }
    }

    /**
     * Sync ASINs from mws_items into seller_ASIN_list for a single seller
     * GET: /cron/sqp/syncSellerAsins/{userId}/{amazonSellerID}
     */
    async syncSellerAsins(req, res) {
        try {
            const { userId, amazonSellerID } = req.params;
            
            // Validate parameters
            const validatedUserId = ValidationHelpers.sanitizeNumber(userId);
            const validatedAmazonSellerID = ValidationHelpers.validateAmazonSellerId(amazonSellerID);

            if (!validatedUserId || validatedUserId <= 0 || !validatedAmazonSellerID) {
                return ErrorHandler.sendError(res, 'Invalid userId/AmazonSellerID', 400);
            }            
            // Load tenant database
            await loadDatabase(validatedUserId);
            // Use the helper function
            const result = await this._syncSellerAsinsInternal(validatedAmazonSellerID, 0, 'AmazonSellerID');

            if (result.error) {
                return ErrorHandler.sendError(res, result.error, 500);
            }

            // Get seller info for response
            // Use sellerModel directly for tenant-aware operations
            const seller = await sellerModel.getProfileDetailsByID(validatedAmazonSellerID, 'AmazonSellerID');

            const response = {
                success: true,
                seller: {
                    id: seller.idSellerAccount,
                    amazon_seller_id: seller.AmazonSellerID,
                    name: seller.SellerName
                },
                inserted_asins: result.insertedCount,
                total_seller_asins: result.totalCount,
                message: result.insertedCount > 0 
                    ? `Sync complete: ${result.insertedCount} new ASINs inserted, ${result.totalCount} total ASINs`
                    : `Sync complete: No new ASINs to insert, ${result.totalCount} total ASINs`
            };

            logger.info({
                userId: validatedUserId,
                sellerID: seller.idSellerAccount,
                insertedCount: result.insertedCount,
                totalCount: result.totalCount
            }, 'syncSellerAsins completed successfully');

            return SuccessHandler.sendSuccess(res, response);

        } catch (error) {
            logger.error({ error: error.message, userId: req.params.userId, amazonSellerID: req.params.amazonSellerID }, 'syncSellerAsins failed');
            return ErrorHandler.sendError(res, error, 'Internal server error', 500);
        }
    }

    /**
     * Sync ASINs for all sellers under a specific user
     * GET: /cron/sqp/cronSyncAllSellerAsins/{userId}
     */
    async cronSyncAllSellerAsins(req, res) {
        try {
            const { userId } = req.params;
            
            // Validate parameters
            const validatedUserId = ValidationHelpers.sanitizeNumber(userId);

            if (!validatedUserId || validatedUserId <= 0) {
                return ErrorHandler.sendError(res, 'Invalid userId', 400);
            }

            // Load tenant database
            await loadDatabase(validatedUserId);

            // Get all active sellers
            // Use sellerModel directly for tenant-aware operations
            const sellers = await sellerModel.getSellersProfilesForCronAdvanced({ pullAll: 0 });

            const results = [];
            let totalInserted = 0;
            let totalErrors = 0;

            for (const seller of sellers) {
                const sellerID = seller.idSellerAccount;

                // Use the helper function (set IsActive = 0 for cron sync)
                const result = await this._syncSellerAsinsInternal(sellerID);

                if (result.error) {
                    totalErrors++;
                    results.push({
                        seller_id: sellerID,
                        status: 'error',
                        error: result.error,
                        inserted_asins: 0,
                        total_seller_asins: 0
                    });
                } else {
                    totalInserted += result.insertedCount;
                    results.push({
                        seller_id: sellerID,
                        status: 'success',
                        inserted_asins: result.insertedCount,
                        total_seller_asins: result.totalCount
                    });
                }
            }

            const response = {
                success: true,
                userId: validatedUserId,
                sellers_processed: sellers.length,
                total_asins_inserted: totalInserted,
                total_errors: totalErrors,
                summary: results
            };

            logger.info({
                userId: validatedUserId,
                sellersProcessed: sellers.length,
                totalInserted,
                totalErrors
            }, 'cronSyncAllSellerAsins completed successfully');

            return SuccessHandler.sendSuccess(res, response);

        } catch (error) {
            logger.error({ error: error.message, userId: req.params.userId }, 'cronSyncAllSellerAsins failed');
            return ErrorHandler.sendError(res, error, 'Internal server error', 500);
        }
    }

    /**
     * Sync ASINs for all users (cron job)
     * GET: /cron/sqp/cronSyncAllUsersSellerAsins
     */
    async cronSyncAllUsersSellerAsins(req, res) {
        try {
            // Get all agency users
            const userList = await getAllAgencyUserList();
            const summary = [];
            if (userList && userList.length > 0) {
                for (const user of userList) {
                    const userId = user.ID;
                    if (isDevEnv && !allowedUsers.includes(userId)) {
                        continue;
                    } 
                    try {
                        // Execute per-tenant seller ASIN sync
                        const result = await this.cronSyncAllSellerAsins({ params: { userId } }, { 
                            json: (data) => {
                                // Capture the response data
                                return data;
                            },
                            status: () => ({
                                json: (data) => data
                            })
                        });

                        summary.push({
                            userId: userId,
                            agency: user.AgencyName || '',
                            cron: result
                        });

                    } catch (error) {
                        summary.push({
                            userId: userId,
                            agency: user.AgencyName || '',
                            cron: { success: false, error: error.message }
                        });
                    }
                }
            }

            const response = {
                success: true,
                users_processed: summary.length,
                summary: summary
            };

            logger.info({
                usersProcessed: summary.length
            }, 'cronSyncAllUsersSellerAsins completed successfully');

            return SuccessHandler.sendSuccess(res, response);

        } catch (error) {
            logger.error({ error: error.message }, 'cronSyncAllUsersSellerAsins failed');
            return ErrorHandler.sendError(res, 'Internal server error', 500);
        }
    }

    /**
     * Check cron limits and active sellers count
     * @param {number} userId 
     * @param {number} totalActiveCronSellers - Total active cron sellers across all users
     * @returns {Promise<{activeCronSellers: number, shouldProcess: boolean}>}
     */
    async checkCronLimits(userId) {
        try {
            const largeAgencyFlag = process.env.LARGE_AGENCY_FLAG === 'true';
            // Check active cron sellers for this user
            const activeCRONSellerAry = await model.checkCronDetailsOfSellersByDate(0, 0, true);            
            const activeCronSellers = activeCRONSellerAry.length;
            // Check max user count for cron
            const maxUserForCRON = largeAgencyFlag ? 100 : (process.env.MAX_USER_COUNT_FOR_CRON || 50);
            if (activeCronSellers >= maxUserForCRON) {
                logger.info({ 
                    userId, 
                    activeCronSellers,
                    maxUserForCRON,
                    largeAgencyFlag 
                }, 'Cron limit reached - skipping user');
                return { activeCronSellers, shouldProcess: false };
            }
            
            logger.info({ 
                userId, 
                activeCronSellers,
                maxUserForCRON,
                largeAgencyFlag 
            }, 'Cron limits check');

            return { 
                activeCronSellers, 
                shouldProcess: true 
            };
        } catch (error) {
            logger.error({ error: error.message, userId }, 'Error checking cron limits');
            return { activeCronSellers: 0, shouldProcess: false };
        }
    }

    /**
     * Private helper function to sync ASINs for a seller from mws_items (reusable)
     * @param {number} sellerID
     * @param {number} isActive Default ASIN status (1=Active, 0=Inactive)
     * @returns {Promise<{insertedCount: number, totalCount: number, error: string|null}>}
     */
    async _syncSellerAsinsInternal(sellerIdentifier, isActive = 0, key = 'ID') {
        try {
            // Get models
            // Use sellerModel directly for tenant-aware operations
            const SellerAsinList = getSellerAsinList();
            const MwsItems = getMwsItems();
            // Get seller info for validation
            logger.info({ sellerIdentifier, key }, 'Getting seller profile details');
            const seller = await sellerModel.getProfileDetailsByID(sellerIdentifier, key);
            if (!seller) {
                logger.error({ sellerIdentifier }, 'Seller not found');
                return { insertedCount: 0, totalCount: 0, error: 'Seller not found or inactive' };
            }

            if (!seller.AmazonSellerID) {
                logger.error({ sellerID, seller }, 'Seller AmazonSellerID is missing');
                return { insertedCount: 0, totalCount: 0, error: 'Seller AmazonSellerID is missing' };
            }

            logger.info({ sellerID: seller.idSellerAccount, amazonSellerID: seller.AmazonSellerID }, 'Seller validation passed');

            // Count existing ASINs before sync
            const beforeCount = await SellerAsinList.count({
                where: { SellerID: seller.idSellerAccount }
            });
            // Get ASINs from mws_items that don't exist in seller_ASIN_list
            const existingAsins = await SellerAsinList.findAll({
                where: { SellerID: seller.idSellerAccount },
                attributes: ['ASIN']
            });

            const existingAsinSet = new Set(existingAsins.map(item => item.ASIN.toUpperCase()));
            
            logger.info({ 
                sellerID: seller.idSellerAccount, 
                beforeCount, 
                existingAsinsCount: existingAsins.length,
                existingAsinsSample: existingAsins.slice(0, 5).map(item => item.ASIN)
            }, 'Existing ASINs check completed');

            // Get new ASINs from mws_items
            logger.info({ sellerID: seller.idSellerAccount, amazonSellerID: seller.AmazonSellerID }, 'Fetching ASINs from mws_items');
            const newAsins = await MwsItems.findAll({
                where: {
                    AmazonSellerID: seller.AmazonSellerID,
                    ASIN: {
                        [require('sequelize').Op.ne]: null,
                        [require('sequelize').Op.ne]: ''
                    }
                },
                attributes: ['ASIN'],
                raw: true,
                group: ['ASIN']
            });
            logger.info({ sellerID: seller.idSellerAccount, amazonSellerID: seller.AmazonSellerID, newAsinsCount: newAsins.length }, 'Retrieved ASINs from mws_items');

            // Filter out existing ASINs and prepare for bulk insert
            const asinsToInsert = newAsins
                .filter(item => {
                    const asin = item.ASIN ? item.ASIN.trim().toUpperCase() : '';
                    return asin && asin.length > 0 && asin.length <= 20 && !existingAsinSet.has(asin);
                })
                .map(item => {
                    const asin = item.ASIN.trim().toUpperCase();
                    return {
                        SellerID: seller.idSellerAccount,
                        AmazonSellerID: seller.AmazonSellerID,
                        ASIN: asin,
                        IsActive: isActive,
                        dtCreatedOn: new Date()
                    };
                });

            logger.info({ 
                sellerID: seller.idSellerAccount, 
                totalNewAsins: newAsins.length, 
                existingAsins: existingAsinSet.size,
                asinsToInsert: asinsToInsert.length 
            }, 'Data preparation completed');

            // Bulk insert new ASINs with chunks
            let insertedCount = 0;
            if (asinsToInsert.length > 0) {
                const chunkSize = 50; // Process 50 records at a time
                const chunks = [];
                
                // Split into chunks
                for (let i = 0; i < asinsToInsert.length; i += chunkSize) {
                    chunks.push(asinsToInsert.slice(i, i + chunkSize));
                }
                
                logger.info({ 
                    sellerID: seller.idSellerAccount, 
                    totalRecords: asinsToInsert.length, 
                    chunkSize, 
                    totalChunks: chunks.length 
                }, 'Starting chunked bulk insert');
                
                // Process each chunk
                for (let chunkIndex = 0; chunkIndex < chunks.length; chunkIndex++) {
                    const chunk = chunks[chunkIndex];
                    
                    try {
                        // Try bulk insert for this chunk
                        await SellerAsinList.bulkCreate(chunk, {
                            ignoreDuplicates: true, // Ignore duplicate key errors
                            validate: true
                        });
                        insertedCount += chunk.length;
                        logger.info({ 
                            sellerID: seller.idSellerAccount, 
                            chunkIndex: chunkIndex + 1, 
                            chunkSize: chunk.length,
                            totalInserted: insertedCount 
                        }, 'Chunk inserted successfully');
                        
                    } catch (chunkError) {
                        logger.error({
                            error: chunkError.message,
                            sellerID: seller.idSellerAccount,
                            chunkIndex: chunkIndex + 1,
                            chunkSize: chunk.length,
                            chunkSample: chunk.slice(0, 2)
                        }, 'Chunk insert failed, trying individual inserts for this chunk');
                        
                        // If chunk fails, try individual inserts for this chunk
                        for (let i = 0; i < chunk.length; i++) {
                            try {
                                await SellerAsinList.create(chunk[i], {
                                    ignoreDuplicates: true
                                });
                                insertedCount++;
                            } catch (individualError) {
                                // Log but continue - likely duplicate key error
                                logger.warn({
                                    error: individualError.message,
                                    record: chunk[i],
                                    sellerID: seller.idSellerAccount
                                }, 'Individual insert skipped (likely duplicate)');
                            }
                        }
                    }
                }
            }

            // Count total ASINs after sync
            const afterCount = await SellerAsinList.count({
                where: { SellerID: seller.idSellerAccount }
            });

            return { insertedCount, totalCount: afterCount, error: null };

        } catch (error) {
            logger.error({
                error: error.message,
                stack: error.stack,
                sellerIdentifier,
                isActive: isActive
            }, 'syncSellerAsinsInternal failed');
            return { insertedCount: 0, totalCount: 0, error: `Database error: ${error.message}` };
        }
    }
}

module.exports = new SqpCronApiController();<|MERGE_RESOLUTION|>--- conflicted
+++ resolved
@@ -143,19 +143,8 @@
                                 const cronDetailIDs = await ctrl.requestForSeller(s, authOverrides, env.GET_BRAND_ANALYTICS_SEARCH_QUERY_PERFORMANCE_REPORT);
                                 totalProcessed++;
 
-<<<<<<< HEAD
-                                if (cronDetailIDs.length > 0) {                            
-
-                                    logger.info({ delay: process.env.INITIAL_DELAY_SECONDS * 1000 || 30000 }, 'Delaying before status');
-                                    // delay seconds
-                                    await new Promise(resolve => setTimeout(resolve, (Number(process.env.INITIAL_DELAY_SECONDS) * 1000) || 30000));
-
-                                    logger.info({ delay: process.env.INITIAL_DELAY_SECONDS * 1000 || 30000 }, 'Delay completed now start status check');
-
-=======
                                 if (cronDetailIDs.length > 0) {
                                     await DelayHelpers.wait(Number(process.env.INITIAL_DELAY_SECONDS) || 30, 'Before status check');
->>>>>>> b1ff4c14
                                     // Step 2: Check status only for this cronDetailId
                                     try {
                                         await ctrl.checkReportStatuses(authOverrides, { cronDetailID: cronDetailIDs });
