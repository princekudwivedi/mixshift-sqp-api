--- conflicted
+++ resolved
@@ -281,13 +281,8 @@
 	let reportID = null;	
     for (const row of rows) {
         logger.info({ rowId: row.ID }, 'Processing report row');
-<<<<<<< HEAD
-        for (const type of ['WEEK', 'MONTH', 'QUARTER']) {
+        for (const type of env.TYPE_ARRAY) {
             if (row[`${model.mapPrefix(type)}SQPDataPullStatus`] === 0 || (retry && row[`${model.mapPrefix(type)}SQPDataPullStatus`] === 2)) {
-=======
-        for (const type of env.TYPE_ARRAY) {
-            if (row[`${model.mapPrefix(type)}SQPDataPullStatus`] === 0) {
->>>>>>> 9293ff60
                 // ProcessRunningStatus = 2 (Check Status)
                 await model.setProcessRunningStatus(row.ID, type, 2);
 				reportID = await model.getLatestReportId(row.ID, type);
