const logger = require('../utils/logger.utils');
const apiLogger = require('../utils/api.logger.utils');
const { sendFailureNotification, shouldSendNotification, getErrorType } = require('../utils/notification.utils');
const dates = require('../utils/dates.utils');
const model = require('../models/sqp.cron.model');
const sellerModel = require('../models/sequelize/seller.model');
const AuthToken = require('../models/authToken.model');
const sp = require('../spapi/client.spapi');
const jsonSvc = require('../services/sqp.json.processing.service');
const downloadUrls = require('../models/sqp.download.urls.model');
const { NotificationHelpers, RetryHelpers, DelayHelpers, Helpers } = require('../helpers/sqp.helpers');
const env = require('../config/env.config');
const authService = require('../services/auth.service');

async function checkAllowedReportTypes(reportTypes, user, seller, chunk) {
	const nowInTimezone = dates.getNowDateTimeInUserTimezone().log;
	const nowDateOnly = new Date(nowInTimezone.replace(' ', 'T'));
	nowDateOnly.setHours(0, 0, 0, 0); // normalize to date only

	// Evaluate all delays
	const delayEvaluations = reportTypes.map(type => ({
		type,
		...dates.evaluateReportDelay(type, nowDateOnly)
	}));

	const allowedReportTypes = delayEvaluations
								.filter(info => !info.delay)
								.map(info => info.type);
	
	
	const delayedReportTypes = delayEvaluations.filter(info => info.delay);

	// -----------------------------
	// IF ANY REPORT TYPES ARE DELAYED
	// -----------------------------
	if (delayedReportTypes.length > 0) {

<<<<<<< HEAD
=======
		delayedReportTypes.reduce((acc, curr) => {
			acc[curr.type] = curr.reason;
			return acc;
		}, {});

>>>>>>> dcbe96dd
		const ranges = delayedReportTypes.map(info => {
			const range = dates.getDateRangeForPeriod(info.type);
			return {
				type: info.type,
				range: `${range.start} to ${range.end}`,
				reason: info.reason,
			};
		});

		// Log each delayed type separately
		for (const item of ranges) {
			apiLogger.logDelayReportRequestsByTypeAndRange({
				userId: user.ID,
				sellerId: seller.AmazonSellerID,
				sellerAccountId: seller.idSellerAccount,
				endpoint: 'Delaying report requests until allowed window',
				asins: chunk.asin_string || '',
				asinCount: chunk.asins.length,
				status: 'delayed',
				reportType: item.type,
				range: item.range,
				error: item.reason,
				nowInTimezone: nowInTimezone
			});
		}
	}

	return allowedReportTypes;
}

async function requestForSeller(seller, authOverrides = {}, spReportType = env.GET_BRAND_ANALYTICS_SEARCH_QUERY_PERFORMANCE_REPORT, user = null) {
	logger.info({ seller: seller.idSellerAccount }, 'Requesting SQP reports for seller');	
	
	try {
		const { asins, reportTypes } = await model.getActiveASINsBySeller(seller.idSellerAccount);
		if (!asins.length) {
			logger.warn({ sellerId: seller.idSellerAccount }, 'No eligible ASINs for seller (pending or ${env.MAX_DAYS_AGO}+ day old completed)');
			return [];
		}
		const chunks = model.splitASINsIntoChunks(asins, 200);
		logger.info({ chunkCount: chunks.length }, 'Split ASINs into chunks');
		let cronDetailIDs = [];
		let cronDetailData = [];		
		for (let i = 0; i < chunks.length; i++) {
			const chunk = chunks[i];			
			// Check if any report types are allowed to be requested 
			let allowedReportTypes = await checkAllowedReportTypes(reportTypes, user, seller, chunk);

			// -----------------------------
			// IF *NO* REPORT TYPES ARE ALLOWED SKIP REQUESTS
			// -----------------------------
			if (allowedReportTypes.length === 0) {
				break;
			}
			
			logger.info({ chunkIndex: i, asinCount: chunk.asins.length }, 'Processing chunk');
			const timezone = await model.getUserTimezone(user);
			const weekRange = dates.getDateRangeForPeriod('WEEK', timezone);
			const monthRange = dates.getDateRangeForPeriod('MONTH', timezone);
			const quarterRange = dates.getDateRangeForPeriod('QUARTER', timezone);
			const FullWeekRange = `${weekRange.start} to ${weekRange.end}`;
			const FullMonthRange = `${monthRange.start} to ${monthRange.end}`;
			const FullQuarterRange = `${quarterRange.start} to ${quarterRange.end}`;
			const cronDetailRow = await model.createSQPCronDetail(seller.AmazonSellerID, chunk.asin_string, seller.idSellerAccount, { SellerName: seller.SellerName, FullWeekRange: FullWeekRange, FullMonthRange: FullMonthRange, FullQuarterRange: FullQuarterRange });
			const cronDetailID = cronDetailRow.ID;
			// Convert Sequelize instance to plain object
			const cronDetailObject = cronDetailRow.toJSON ? cronDetailRow.toJSON() : cronDetailRow.dataValues;
			logger.info({ cronDetailID: cronDetailID }, 'Created cron detail');
			cronDetailIDs.push(cronDetailID);
			cronDetailData.push(cronDetailObject);
			for (const type of allowedReportTypes) {
				// Prepare to mark ASINs as In Progress and set start time
				const startTime = dates.getNowDateTimeInUserTimezone();
				logger.info({ 
					userId: user.ID,
					sellerAccountId: seller.idSellerAccount,
					amazonSellerID: seller.AmazonSellerID,
					asinCount: asins.length, 
					asins: asins.slice(0, 5),
					startTime: startTime.log
				}, 'Found ASINs for seller - will mark as InProgress per chunk');
				logger.info({ type }, 'Requesting report for type');
				await model.ASINsBySellerUpdated(seller.idSellerAccount, seller.AmazonSellerID, chunk.asins, 1, type, startTime.db); // 1 = InProgress
                // ProcessRunningStatus = 1 (Request Report)
                await model.setProcessRunningStatus(cronDetailID, type, 1);
                await model.logCronActivity({ cronJobID: cronDetailID, reportType: type, action: 'Request Report', status: 1, message: 'Requesting report', Range: chunk.range });
                await requestSingleReport(chunk, seller, cronDetailID, type, authOverrides, spReportType, user);
			}
			logger.info({ 
				sellerId: seller.idSellerAccount,
				amazonSellerID: seller.AmazonSellerID,
				chunkIndex: i,
				asinCount: chunk.asins.length,
				asins: chunk.asins.slice(0, 5),
				cronDetailID
			}, 'Marked ASINs as InProgress after request');
		}
		return { cronDetailIDs, cronDetailData };
	} catch (error) {
		logger.error({ 
			error: error ? (error.message || String(error)) : 'Unknown error', 
			stack: error?.stack,
			seller: seller.idSellerAccount 
		}, 'Error in requestForSeller');
		throw error;
	}
}

async function requestSingleReport(chunk, seller, cronDetailID, reportType, authOverrides = {}, spReportType = env.GET_BRAND_ANALYTICS_SEARCH_QUERY_PERFORMANCE_REPORT, user = null) {
	logger.info({ 
		cronDetailID, 
		reportType, 
		sellerId: seller.AmazonSellerID,
		hasAuthOverrides: !!authOverrides.accessToken 
	}, 'Starting requestSingleReport with retry logic');
	
	// Use the universal retry function
	const result = await RetryHelpers.executeWithRetry({
		cronDetailID,
		amazonSellerID: seller.AmazonSellerID,
		reportType,
		action: 'Request Report',
		context: { chunk, seller, authOverrides, user },
		model,
		sendFailureNotification: (params) => {
			const { cronDetailID, amazonSellerID, reportType, errorMessage, retryCount, reportId, isFatalError, range } = params;
			return sendFailureNotification({
				cronDetailID,
				amazonSellerID,
				reportType,
				errorMessage,
				retryCount,
				reportId,
				isFatalError,
				range,
				model,
				NotificationHelpers,
				env,
				context: 'Cron'
			});
		},
		operation: async ({ attempt, currentRetry, context, startTime }) => {
			const { chunk, seller, user } = context;
			
			// Set start date when beginning the report request
			const startDate =  dates.getNowDateTimeInUserTimezone();
			logger.info({ cronDetailID, reportType, startDate: startDate.log, attempt }, 'Setting start date for report request');
			await model.updateSQPReportStatus(cronDetailID, reportType, 0, startDate.db);

			const period = reportType;
			const timezone = await model.getUserTimezone(user);
			const range = dates.getDateRangeForPeriod(period, timezone);
			logger.info({ period, range, attempt }, 'Date range calculated');
			
			// Resolve marketplace id (required by SP-API). If unavailable, skip this request gracefully.
			const marketplaceId = seller.AmazonMarketplaceId || null;
			if (!marketplaceId) {
				logger.warn({ sellerId: seller.AmazonSellerID, attempt }, 'Missing AmazonMarketplaceId; skipping report request');
				throw new Error('Missing AmazonMarketplaceId; skipping report request');
			}

            // Build asin string within 200 chars (space-separated)
            let asinString = '';
            if (Array.isArray(chunk.asins) && chunk.asins.length > 0) {
                const limit = 200;
                const normalized = chunk.asins.map(a => String(a).trim()).filter(Boolean);
                const parts = [];
                let currentLen = 0;
                for (const a of normalized) {
                    const addLen = (parts.length === 0 ? a.length : a.length + 1);
                    if (currentLen + addLen > limit) break;
                    parts.push(a);
                    currentLen += addLen;
                }
                asinString = parts.join(' ');
            } else if (chunk.asin_string) {
                asinString = String(chunk.asin_string).replace(/\s+/g, ' ').trim().slice(0, 200);
            }

            if (!asinString) {
                throw new Error('No ASINs available for report request');
            }

            const payload = {
                reportType: spReportType,
				dataStartTime: `${range.start}T00:00:00Z`,
				dataEndTime: `${range.end}T23:59:59Z`,
				marketplaceIds: [ marketplaceId ],
                reportOptions: { asin: asinString, reportPeriod: reportType },
			};
			
			logger.info({ payload, attempt }, 'Payload created, calling SP-API');
			const requestStartTime =  dates.getNowDateTimeInUserTimezone();

			// Ensure access token is present for this seller
			let currentAuthOverrides = await authService.buildAuthOverrides(seller.AmazonSellerID);
			if (!currentAuthOverrides.accessToken) {				
				logger.error({ amazonSellerID: seller.AmazonSellerID, attempt }, 'No access token available for request');
				
				// API Logger - Failed Request (No Token)
				const userId = user ? user.ID : null;
				apiLogger.logRequestReport({
					userId,
					sellerId: seller.AmazonSellerID,
					sellerAccountId: seller.idSellerAccount,
					endpoint: 'SP-API Create Report',
					requestPayload: payload,
					response: null,
					startTime: requestStartTime.log,
					endTime:  dates.getNowDateTimeInUserTimezone().log,
					executionTime: (Date.now() - startTime) / 1000,
					status: 'failure',
					reportId: null,
					reportType,
					range: `${range.start} to ${range.end}`,
					error: { message: 'No access token available for report request' },
					retryCount: currentRetry,
					attempt
				});
				
				throw new Error('No access token available for report request');
			}

            let resp;
			let requestError = null;
            try {
                resp = await sp.createReport(seller, payload, currentAuthOverrides);
            } catch (err) {
                const status = err.status || err.statusCode || err.response?.status;
                // If unauthorized/forbidden, force refresh token once and retry
                if (status === 401 || status === 403) {
					currentAuthOverrides = await authService.buildAuthOverrides(seller.AmazonSellerID, true);
					if (!currentAuthOverrides.accessToken) {				
						logger.error({ amazonSellerID: seller.AmazonSellerID, attempt }, 'No access token available for request');
						requestError = new Error('No access token available for report request after forced refresh');
						
						// API Logger - Failed Request (No Token After Refresh)
						const userId = user ? user.ID : null;
						apiLogger.logRequestReport({
							userId,
							sellerId: seller.AmazonSellerID,
							sellerAccountId: seller.idSellerAccount,
							endpoint: 'SP-API Create Report',
							requestPayload: payload,
							response: null,
							startTime: requestStartTime.log,
							endTime:  dates.getNowDateTimeInUserTimezone().log,
							executionTime: (Date.now() - startTime) / 1000,
							status: 'failure',
							reportId: null,
							reportType,
							range: `${range.start} to ${range.end}`,
							error: requestError,
							retryCount: currentRetry,
							attempt
						});
						
						throw requestError;
					}
					resp = await sp.createReport(seller, payload, currentAuthOverrides);
                } else {
<<<<<<< HEAD
=======
					logger.error({
						status,
						body: err.response && (err.response.body || err.response.text),
						message: err.message,
						payload
					}, 'SP-API createReport failed');
>>>>>>> dcbe96dd
					throw err;
				}
            }
			const reportId = resp.reportId;
			const requestEndTime =  dates.getNowDateTimeInUserTimezone();
			
			// API Logger - Successful Request Report
			const userId = user ? user.ID : null;
			apiLogger.logRequestReport({
				userId,
				sellerId: seller.AmazonSellerID,
				sellerAccountId: seller.idSellerAccount,
				endpoint: 'SP-API Create Report',
				requestPayload: payload,
				response: resp,
				startTime: requestStartTime.log,
				endTime: requestEndTime.log,
				executionTime: (Date.now() - startTime) / 1000,
				status: reportId ? 'success' : 'failure',
				reportId,
				reportType,
				range: `${range.start} to ${range.end}`,
				error: requestError,
				retryCount: currentRetry,
				attempt
			});
			
			logger.info({ reportId, attempt }, 'Report created successfully');
			
			// Log report creation so status checker can fetch ReportID from logs
			await model.logCronActivity({
				cronJobID: cronDetailID,
				reportType,
				action: 'Request Report',
				status: 1,
				message: 'Report requested',
				reportID: reportId,
				retryCount: 0,
				executionTime: 0,
				Range: `${range.start} to ${range.end}`,
				iInitialPull: 0
			});
			
			// Add initial delay after report creation to give Amazon time to start processing
			const initialDelaySeconds = await DelayHelpers.waitWithLogging({
				cronDetailID,
				reportType,
				reportId,
				context: 'After Report Request',
				logger
			});
			
			return {
				message: `Report requested successfully on attempt ${attempt}. Report ID: ${reportId}. Waited ${initialDelaySeconds}s before status checks.`,
				reportID: reportId,
				data: { reportId, startDate: startDate.log, initialDelay: initialDelaySeconds }
			};
		}
	});
	
	if (result.success) {
		logger.info({ cronDetailID, reportType, attempt: result.attempt }, 'Report request completed successfully');
	} else if (result.skipped) {
		logger.info({ cronDetailID, reportType, reason: result.reason }, 'Report request skipped');
	} else {
		logger.error({ cronDetailID, reportType, error: result.error }, 'Report request failed');
	}
	
	return result;
}

async function checkReportStatuses(authOverrides = {}, filter = {}, retry = false) {
    logger.info('Starting checkReportStatuses');
    const { cronDetailID, cronDetailData, user } = filter;
	const rows = cronDetailData;
    logger.info({ reportCount: rows.length }, 'Found reports for status check');
    
    if (rows.length === 0) {
        logger.info('No reports found for status check');
        return [];
    }
	const res = [];
    for (const row of rows) {
        logger.info({ rowId: row.ID }, 'Processing report row');		
		let loop = [];
		if (retry && filter.reportType) {			
			loop = [filter.reportType];
		} else {
			loop = await model.getReportsForStatusType(row, retry);
		}
		logger.info({ loop }, `Loop status check ${cronDetailID}`);
        for (const type of loop) {
            const statusField = `${model.mapPrefix(type)}SQPDataPullStatus`;
            const processStatusField = row[statusField];

            if (processStatusField === 0 || (retry && processStatusField === 2)) {
                // Set running status
                await model.setProcessRunningStatus(row.ID, type, 2);

                const reportID = await model.getLatestReportId(row.ID, type);

                await model.logCronActivity({
                    cronJobID: row.ID,
                    reportType: type,
                    action: 'Check Status',
                    status: 1,
                    message: 'Checking report status',
                    reportID
                });

                logger.info({ type }, 'Checking status for report');

                const result = await checkReportStatusByType(row, type, authOverrides, reportID, retry, user);

                if (result.success) {
                    res.push(result);
                }
            }
        }
    }

    // Finalize cronRunningStatus after status checks
    try { if (cronDetailID) await finalizeCronRunningStatus(cronDetailID, user); } catch (_) {}
    return retry ? res : undefined;
}


async function checkReportStatusByType(row, reportType, authOverrides = {}, reportID = null, retry = false, user = null) {
    // Find latest ReportID from logs for this CronJobID + ReportType
    const reportId = reportID || await model.getLatestReportId(row.ID, reportType);
    if (!reportId) {
        logger.warn({ cronDetailID: row.ID, reportType }, 'No ReportID found in logs yet; skipping status check for this type');
        await model.logCronActivity({
            cronJobID: row.ID,
            reportType,
            action: 'Check Status',
            status: 3,
            message: 'Skipping status check: ReportID not found in logs yet',
            reportID: null,
            retryCount: 0,
            executionTime: 0
        });
        return { success: true, skipped: true, reason: 'No ReportID in logs yet' };
    }
	
	// Get seller profile from database using AmazonSellerID from the row
	const seller = await sellerModel.getProfileDetailsByAmazonSellerID(row.AmazonSellerID);
	if (!seller) {
		logger.error({ amazonSellerID: row.AmazonSellerID }, 'Seller profile not found');
		return;
	}

	// Calculate date range for the report type
	const timezone = await model.getUserTimezone(user);
	const range = dates.getDateRangeForPeriod(reportType, timezone);

	// Use the universal retry function
	const statusMaxRetries = Number(process.env.MAX_RETRY_ATTEMPTS) || 3;
	const result = await RetryHelpers.executeWithRetry({
		cronDetailID: row.ID,
		amazonSellerID: row.AmazonSellerID,
		reportType,
		action: 'Check Status',
		maxRetries: statusMaxRetries,
		context: { row, reportId, seller, authOverrides, isRetry: retry, user, range, maxRetries: statusMaxRetries },
		model,
		sendFailureNotification: (params) => {
			const { cronDetailID, amazonSellerID, reportType, errorMessage, retryCount, reportId, isFatalError, range } = params;

			return sendFailureNotification({
				cronDetailID,
				amazonSellerID,
				reportType,
				errorMessage,
				retryCount,
				reportId,
				isFatalError,
				range,
				model,
				NotificationHelpers,
				env,
				context: 'Cron'
			});
		},
		operation: async ({ attempt, currentRetry, context, startTime }) => {
			const { row, reportId, seller, authOverrides, user, range } = context;
			const statusStartTime =  dates.getNowDateTimeInUserTimezone();
			
			// Ensure access token for this seller during status checks
			
			const currentAuthOverrides = await authService.buildAuthOverrides(seller.AmazonSellerID);
			if (!currentAuthOverrides.accessToken) {
				logger.error({ amazonSellerID: seller.AmazonSellerID, attempt }, 'No access token available for request');
				
				// API Logger - Failed Status Check (No Token)
				const userId = user ? user.ID : null;
				apiLogger.logRequestStatus({
					userId,
					sellerId: seller.AmazonSellerID,
					sellerAccountId: seller.idSellerAccount,
					reportId,
					reportType,
					range: `${range.start} to ${range.end}`,
					currentStatus: 'UNKNOWN',
					response: null,
					retryCount: currentRetry,
					attempt,
					startTime: statusStartTime.log,
					endTime:  dates.getNowDateTimeInUserTimezone().log,
					executionTime: (Date.now() - startTime) / 1000,
					status: 'failure',
					error: { message: 'No access token available for report request' }
				});
				
				throw new Error('No access token available for report request');
			}
			
            let res;
			let statusError = null;
            try {
                res = await sp.getReportStatus(seller, reportId, currentAuthOverrides);
            } catch (err) {
                const status = err.status || err.statusCode || err.response?.status;
                if (status === 401 || status === 403) {
                    // Force refresh and retry once
                    const refreshed = await authService.buildAuthOverrides(seller.AmazonSellerID, true);
                    if (!refreshed.accessToken) {				
                        logger.error({ amazonSellerID: seller.AmazonSellerID, attempt, user: user ? user.ID : null }, 'No access token available for request');
						statusError = new Error('No access token available for report request after forced refresh');
						
						// API Logger - Failed Status Check (No Token After Refresh)
						const userId = user ? user.ID : null;
						apiLogger.logRequestStatus({
							userId,
							sellerId: seller.AmazonSellerID,
							sellerAccountId: seller.idSellerAccount,
							reportId,
							reportType,
							range: `${range.start} to ${range.end}`,
							currentStatus: 'UNKNOWN',
							response: null,
							retryCount: currentRetry,
							attempt,
							startTime: statusStartTime.log,
							endTime:  dates.getNowDateTimeInUserTimezone().log,
							executionTime: (Date.now() - startTime) / 1000,
							status: 'failure',
							error: statusError
						});
						
                        throw statusError;
                    }
                    res = await sp.getReportStatus(seller, reportId, refreshed);
                } else {
<<<<<<< HEAD
=======
					logger.error({
						status,
						body: err.response && (err.response.body || err.response.text),
						message: err.message,
						payload
					}, 'SP-API getReportStatus failed');
>>>>>>> dcbe96dd
					throw err;
				}
            }
			let status = res.processingStatus;
			const statusEndTime =  dates.getNowDateTimeInUserTimezone();
			
			// API Logger - Status Check
			const userId = user ? user.ID : null;
			apiLogger.logRequestStatus({
				userId,
				sellerId: seller.AmazonSellerID,
				sellerAccountId: seller.idSellerAccount,
				reportId,
				reportType,
				range: `${range.start} to ${range.end}`,
				currentStatus: status,
				response: res,
				retryCount: currentRetry,
				attempt,
				startTime: statusStartTime.log,
				endTime: statusEndTime.log,
				executionTime: (Date.now() - startTime) / 1000,
				status: status ? 'success' : 'failure',
				error: statusError,
				reportDocumentId: res.reportDocumentId || null
			});
			
            if (status === 'DONE') {
				// Keep ReportID_* as the original reportId; store documentId separately
				const documentId = res.reportDocumentId || null;

				// Enqueue for download processing (store in sqp_download_urls as PENDING)
                await downloadUrls.storeDownloadUrl({
					CronJobID: row.ID,
					ReportID: reportId,
					ReportType: reportType,
					DownloadURL: '',
					Status: 'PENDING',
					DownloadAttempts: 0,
					MaxDownloadAttempts: 3,
				});
                // Log report ID and document ID in cron logs
                await model.logCronActivity({ cronJobID: row.ID, reportType, action: 'Download Report', status: 1, message: 'Report ready', reportID: reportId, reportDocumentID: documentId });
				
				const requestDelaySeconds = Number(process.env.REQUEST_DELAY_SECONDS) || 30;
				await DelayHelpers.wait(requestDelaySeconds, 'Between report status checks and downloads (rate limiting)');

				// ProcessRunningStatus = 3 (Download)
                await model.setProcessRunningStatus(row.ID, reportType, 3);
                
				const downloadResult = await downloadReportByType(row, reportType, authOverrides, reportId, user, range, documentId);
				return {
					message: downloadResult?.message ? downloadResult?.message : `Report ready on attempt ${attempt}. Report ID: ${reportId}${documentId ? ' | Document ID: ' + documentId : ''}`,
					action: downloadResult?.action ? downloadResult?.action : 'Check Status and Download Report',
					reportID: reportId,
					reportDocumentID: documentId,
					data: { status, documentId },
					skipped: true
				};
				
			} else if (status === 'IN_QUEUE' || status === 'IN_PROGRESS') {				
				const delaySeconds = await DelayHelpers.calculateBackoffDelay(attempt, 'Delay in IN_QUEUE or IN_PROGRESS');
				// Log the status
				await model.logCronActivity({ 
					cronJobID: row.ID, 
					amazonSellerID: row.AmazonSellerID, 
					reportType, 
					action: 'Check Status', 
					status: 0, 
					message: `Report ${status.toLowerCase().replace('_',' ')} on attempt ${attempt}, waiting ${delaySeconds}s before retry`, 
					reportID: reportId, 
					retryCount: currentRetry,
					executionTime: (Date.now() - startTime) / 1000 
				});

				const maxRetries = context?.maxRetries ?? 3;

				if(attempt >= maxRetries) {
					// Parse ASINs from the row's ASIN_List
					const asins = row.ASIN_List ? row.ASIN_List.split(/\s+/).filter(Boolean).map(a => a.trim()) : [];
        
					if (asins.length > 0 && row.AmazonSellerID) {
						await model.ASINsBySellerUpdated(
							row.SellerID,
							row.AmazonSellerID,
							asins,
							3,           // Status 3 = Failed
							reportType,  // WEEK/MONTH/QUARTER
							null,        // startTime already set
							 dates.getNowDateTimeInUserTimezone().db      // endTime when failed
						);
						
						logger.info({
							cronDetailID: row.ID,
							reportType,
							asinCount: asins.length,
							status: 3
						}, `After 3 attempts Updated ${asins.length} ASINs to failed status (3) for ${reportType}`);
					}
				}
				
				// Wait before retrying
				await DelayHelpers.wait(delaySeconds, 'Before retry IN_QUEUE or IN_PROGRESS');

				// Throw error to trigger retry mechanism
				throw new Error(`Report still ${status.toLowerCase().replace('_',' ')} after ${delaySeconds}s wait - retrying`);
				
			} else if (status === 'FATAL' || status === 'CANCELLED') {                
				// Fatal or cancelled status - treat as error
				const res = await handleFatalOrUnknownStatus(row, reportType, status, reportId);

				const requestDelaySeconds = Number(process.env.REQUEST_DELAY_SECONDS) || 30;
				await DelayHelpers.wait(requestDelaySeconds, 'Between report status checks and fatal/cancelled (rate limiting)');

				return res;
			} else {
				// Unknown status - treat as error
				if(!status) {
					status = 'UNKNOWN';
				}
				const res = await handleFatalOrUnknownStatus(row, reportType, status, reportId);
				const requestDelaySeconds = Number(process.env.REQUEST_DELAY_SECONDS) || 30;
				await DelayHelpers.wait(requestDelaySeconds, 'Between report status checks and unknown status (rate limiting)');
				return res;
			}
		}
	});
	
    if (result.success) {
		if (result.data?.noRetryNeeded) {
			logger.info({ cronDetailID: row.ID, reportType, status: result.data.status }, 'Status check completed - report still processing');
		} else {
			logger.info({ cronDetailID: row.ID, reportType, attempt: result.attempt }, 'Status check completed successfully');
		}
	} else if (result.skipped) {
		logger.info({ cronDetailID: row.ID, reportType, reason: result.reason }, 'Status check skipped');
	} else {
		logger.error({ cronDetailID: row.ID, reportType, error: result.error }, 'Status check failed');
	}
	return result;
}

<<<<<<< HEAD
async function downloadReportByType(row, reportType, authOverrides = {}, reportId = null, user = null, range = null, reportDocumentId = null) {
=======
async function downloadReportByType(row, reportType, authOverrides = {}, reportId = null, user = null, range = null, reportDocumentId = '') {
>>>>>>> dcbe96dd
    if (!reportId) {
        reportId = await model.getLatestReportId(row.ID, reportType);
        if (!reportId) {
            await model.logCronActivity({ cronJobID: row.ID, reportType, action: 'Download Report', status: 3, message: 'Skipping download: ReportID not found in logs', reportID: null, retryCount: 0, executionTime: 0 });
            return { success: true, skipped: true, reason: 'No ReportID in logs' };
        }
    }
	
	
	// Load seller profile by AmazonSellerID (avoid env defaults)
	const seller = await sellerModel.getProfileDetailsByAmazonSellerID(row.AmazonSellerID);
	if (!seller) {
		logger.error({ amazonSellerID: row.AmazonSellerID }, 'Seller profile not found for download');
		return;
	}

	// Use the universal retry function
	const result = await RetryHelpers.executeWithRetry({
		cronDetailID: row.ID,
		amazonSellerID: row.AmazonSellerID,
		reportType,
		action: 'Download Report',
		context: { row, reportId, seller, authOverrides, user, range, reportDocumentId },
		model,
		sendFailureNotification: (params) => {
            const { cronDetailID, amazonSellerID, reportType, errorMessage, retryCount, reportId, isFatalError, range } = params;
			return sendFailureNotification({
				cronDetailID,
				amazonSellerID,
				reportType,
				errorMessage,
				retryCount,
				reportId,
				isFatalError,
				range,
				model,
				NotificationHelpers,
				env,
				context: 'Cron'
			});
		},
		operation: async ({ attempt, currentRetry, context, startTime }) => {
			const { row, reportId, seller, authOverrides, user, range, reportDocumentId } = context;
			const downloadStartTime =  dates.getNowDateTimeInUserTimezone();
			const timezone = await model.getUserTimezone(user);
			logger.info({ reportId, reportType, attempt }, 'Starting download for report');
			
			// Update download status to DOWNLOADING and increment attempts
            await downloadUrls.updateDownloadUrlStatusByCriteria(
                row.ID,
                reportType,
                'DOWNLOADING',
                null,
                null,
                null,
                true
            );
			
			// Ensure access token for download as well
			const currentAuthOverrides = await authService.buildAuthOverrides(seller.AmazonSellerID);
			if (!currentAuthOverrides.accessToken) {
				logger.error({ amazonSellerID: seller.AmazonSellerID, attempt }, 'No access token available for request');
				
				// API Logger - Failed Download (No Token)
				const userId = user ? user.ID : null;
				apiLogger.logDownload({
					userId,
					sellerId: seller.AmazonSellerID,
					sellerAccountId: seller.idSellerAccount,
					reportId,
					reportDocumentId: null,
					reportType,
					range: `${range.start} to ${range.end}`,
					fileUrl: null,
					filePath: null,
					fileSize: 0,
					rowCount: 0,
					downloadPayload: { documentId: reportId },
					startTime: downloadStartTime.log,
					endTime:  dates.getNowDateTimeInUserTimezone().log,
					executionTime: (Date.now() - startTime) / 1000,
					status: 'failure',
					error: { message: 'No access token available for report request but retry again on catch block' },
					retryCount: currentRetry,
					attempt
				});
				
				throw new Error('No access token available for report request but retry again on catch block');
			}
			
			// Use the reportDocumentId from status response
			const documentId = reportDocumentId || reportId;
			logger.info({ documentId, attempt }, 'Using document ID for download');
			
			// Download the report document
			let res;
			let downloadError = null;
			try {
				res = await sp.downloadReport(seller, documentId, currentAuthOverrides);
			} catch (err) {
				const status = err.status || err.statusCode || err.response?.status;
				if (status === 401 || status === 403) {
					const refreshed = await authService.buildAuthOverrides(seller.AmazonSellerID, true);
					if (!refreshed.accessToken) {				
						logger.error({ amazonSellerID: seller.AmazonSellerID, attempt }, 'No access token available for request');
						downloadError = new Error('No access token available for report request after forced refresh');
						
						// API Logger - Failed Download (No Token After Refresh)
						const userId = user ? user.ID : null;
						apiLogger.logDownload({
							userId,
							sellerId: seller.AmazonSellerID,
							sellerAccountId: seller.idSellerAccount,
							reportId,
							reportDocumentId: documentId,
							reportType,
							range: `${range.start} to ${range.end}`,
							fileUrl: null,
							filePath: null,
							fileSize: 0,
							rowCount: 0,
							downloadPayload: { documentId },
							startTime: downloadStartTime.log,
							endTime:  dates.getNowDateTimeInUserTimezone().log,
							executionTime: (Date.now() - startTime) / 1000,
							status: 'failure',
							error: downloadError,
							retryCount: currentRetry,
							attempt
						});
						
						throw downloadError;
					}
					res = await sp.downloadReport(seller, documentId, refreshed);
				} else {
					throw err;
				}
			}
			
			// Get JSON data directly (no Excel needed)
			let data = [];
			if (Array.isArray(res?.data)) {
				data = res.data;
			} else if (Array.isArray(res?.data?.records)) {
				data = res.data.records;
			} else if (Array.isArray(res?.data?.dataByAsin)) {
				data = res.data.dataByAsin;  // <-- handle SQP reports
			}	
			logger.info({ rows: data.length, reportType, attempt }, 'Report data received');
			
			if (data.length > 0) {
				// Save JSON file to disk and record only path into sqp_download_urls
				const downloadMeta = { AmazonSellerID: row.AmazonSellerID, ReportType: reportType, ReportID: documentId, SellerID: seller.idSellerAccount, UserID: user ? user.ID : null };
				let filePath = null; let fileSize = 0;
				const downloadEndTime =  dates.getNowDateTimeInUserTimezone();
				
				try {
					const saveResult = await jsonSvc.saveReportJsonFile(downloadMeta, data);
					filePath = saveResult?.path || saveResult?.url || null;
					if (filePath) {
						const fs = require('node:fs');
						const stat = await fs.promises.stat(filePath).catch(() => null);
						fileSize = stat ? stat.size : 0;
						logger.info({ filePath, fileSize, attempt }, 'Report JSON saved to disk');
					}
					
					// API Logger - Successful Download with Data
					const userId = user ? user.ID : null;
					apiLogger.logDownload({
						userId,
						sellerId: seller.AmazonSellerID,
						sellerAccountId: seller.idSellerAccount,
						reportId,
						reportDocumentId: documentId,
						reportType,
						range: `${range.start} to ${range.end}`,
						fileUrl: res?.url || null,
						filePath,
						fileSize,
						rowCount: data.length,
						downloadPayload: { documentId },
						startTime: downloadStartTime.log,
						endTime: downloadEndTime.log,
						executionTime: (Date.now() - startTime) / 1000,
						status: 'success',
						error: downloadError,
						retryCount: currentRetry,
						attempt
					});
					
				} catch (fileErr) {
					logger.warn({ error: fileErr ? (fileErr.message || String(fileErr)) : 'Unknown error', attempt }, 'Failed to save JSON file');
					
					// API Logger - Download Success but File Save Failed
					const userId = user ? user.ID : null;
					apiLogger.logDownload({
						userId,
						sellerId: seller.AmazonSellerID,
						sellerAccountId: seller.idSellerAccount,
						reportId,
						reportDocumentId: documentId,
						reportType,
						range: `${range.start} to ${range.end}`,
						fileUrl: res?.url || null,
						filePath: null,
						fileSize: 0,
						rowCount: data.length,
						downloadPayload: { documentId },
						startTime: downloadStartTime.log,
						endTime:  dates.getNowDateTimeInUserTimezone().log,
						executionTime: (Date.now() - startTime) / 1000,
						status: 'partial_success',
						error: fileErr,
						retryCount: currentRetry,
						attempt
					});
				}

				// Update the existing record in sqp_download_urls with file metadata and set status to COMPLETED
                await downloadUrls.updateDownloadUrlStatusByCriteria(
                    row.ID,
                    reportType,
                    'COMPLETED',
                    null,
                    filePath,
                    fileSize,
                    false,
					reportId
                );

				
				const newRow = await downloadUrls.getCompletedDownloadsWithFiles(filter = { cronDetailID: row.ID, ReportType: reportType });
				
				if (newRow.length > 0) {					
					// Process saved JSON files immediately after download
					try {
						// Convert Sequelize instance to plain object
						const plainRow = newRow[0].toJSON ? newRow[0].toJSON() : newRow[0];
						const enrichedRow = { ...plainRow, AmazonSellerID: row.AmazonSellerID, ReportID: reportId, SellerID: row.SellerID };					
						const importResult = await jsonSvc.__importJson(enrichedRow, 0, 0, 0, timezone);
						logger.info({ 
								action: 'Download Completed - Import Done',
								cronDetailID: row.ID, 
								reportType, 
								importResult 
							}, 'Import process completed after download');
						} catch (importError) {
							logger.error({ 
								error: importError ? (importError.message || String(importError)) : 'Unknown error', 
								stack: importError?.stack,
								cronDetailID: row.ID, 
								reportType 
							}, 'Error during import process - file saved but import failed');
							// Don't throw - file is saved, import can be retried later
						}
					}
					return {
						action: 'Download Completed & Import Done',
						message: `Report downloaded successfully on attempt ${attempt} and import process completed`,
						reportID: reportId,
						reportDocumentID: documentId,
						logData: {
							downloadCompleted: true,
							filePath: filePath,
							fileSize: fileSize,
							recordsProcessed: Array.isArray(data) ? data.length : 0
						},
						data: { documentId, filePath, fileSize, recordCount: data.length }
					};
				} else {
					// No data received - log this and update status
					logger.warn({ reportId: documentId, reportType, attempt }, 'No data received from report download');
					
					// Update download status to COMPLETED even with no data
					await downloadUrls.updateDownloadUrlStatusByCriteria(
						row.ID,
						reportType,
						'COMPLETED',
						'No data in report',
						null,
						null,
						false

					);

					// Use the unified completion handler for no-data scenario
					await jsonSvc.handleReportCompletion(row.ID, reportType, row.AmazonSellerID, null, false, timezone);

					return {
						action: 'Download Completed & Import Done - No Data to import',
						message: `Report downloaded on attempt ${attempt} but contains no data`,
						reportID: reportId,
						reportDocumentID: documentId,
						logData: {
							downloadCompleted: true,
							recordsProcessed: 0
						},
						data: { documentId, recordCount: 0 }
					};
				}
			} 
	});
	
	if (result.success) {
		logger.info({ cronDetailID: row.ID, reportType, attempt: result.attempt }, 'Download completed successfully');
	} else if (result.skipped) {
		logger.info({ cronDetailID: row.ID, reportType, reason: result.reason }, 'Download skipped');
	} else {
		logger.error({ cronDetailID: row.ID, reportType, error: result.error }, 'Download failed');
	}
	
	return result;
}

async function handleFatalOrUnknownStatus(row, reportType, status, reportId = null) {	
	// Use provided reportId or fetch from DB as fallback
	if (!reportId) {
		reportId = await model.getLatestReportId(row.ID, reportType);
	}

    const statusToSet = 3; // Failed status
    const endDate =  dates.getNowDateTimeInUserTimezone().db;
    
    // Fatal should mark cron as completed (2) with failed SQP status (3); no retry
    await model.updateSQPReportStatus(row.ID, reportType, statusToSet, null, endDate, 2);
    
    logger.fatal({ 
        cronDetailID: row.ID, 
        reportType, 
        status,
        reportId,
        sqpDataPullStatus: statusToSet 
    }, `Report ${status} - Permanent failure`);
    
    await model.logCronActivity({
        cronJobID: row.ID,
        reportType,
        action: 'Fatal Error',  // Explicit action name for fatal errors
        status: 3,              // Status 3 = error/failed
        message: `Report ${status} - Permanent failure`,
        reportID: reportId,     // Use the provided reportId
        retryCount: 0,
        executionTime: 0
    });    
    
    try {
        // Parse ASINs from the row's ASIN_List
        const asins = row.ASIN_List ? row.ASIN_List.split(/\s+/).filter(Boolean).map(a => a.trim()) : [];
        
        if (asins.length > 0 && row.AmazonSellerID) {
            await model.ASINsBySellerUpdated(
				row.SellerID,
                row.AmazonSellerID,
                asins,
                3,           // Status 3 = Failed
                reportType,  // WEEK/MONTH/QUARTER
                null,        // startTime already set
                endDate      // endTime when failed
            );
            
            logger.info({
                cronDetailID: row.ID,
                reportType,
                asinCount: asins.length,
                status: 3
            }, `Updated ${asins.length} ASINs to failed status (3) for ${reportType}`);
        }
    } catch (asinUpdateError) {
        logger.error({
            error: asinUpdateError.message,
            cronDetailID: row.ID,
            reportType
        }, 'Failed to update ASIN statuses to failed');
    }
    
    // FATAL/CANCELLED = Send notification immediately with 0 attempts
    // This is different from regular failures which notify after 3 retry attempts
    await sendFailureNotification({
        cronDetailID: row.ID, 
        amazonSellerID: row.AmazonSellerID, 
        reportType, 
        errorMessage: `Amazon returned ${status} status - report cannot be recovered`, 
        retryCount: 0,  // 0 attempts for FATAL - sent immediately
        reportId,
        isFatalError: true,  // isFatalError flag
        range: null,
        model,
        NotificationHelpers,
        env,
        context: 'Cron'
    });
    
    logger.info({ 
        cronDetailID: row.ID, 
        reportType 
    }, 'FATAL notification sent immediately (not after retry attempts)');
    
    // Return success (don't throw - notification already sent, status already set)
    // Throwing here would trigger another notification
    return { 
        message: `Report ${status} - permanent failure handled, notification sent`,
		skipped: true,
        reportID: reportId,
        data: { status, handled: true }
    };
}

// Finalize cronRunningStatus for a cron detail based on type statuses
async function finalizeCronRunningStatus(cronDetailID, user = null) {
    try {
        const { getModel: getSqpCronDetails } = require('../models/sequelize/sqpCronDetails.model');
        const SqpCronDetails = getSqpCronDetails();
        const row = await SqpCronDetails.findOne({ where: { ID: cronDetailID }, raw: true });
        if (!row) return;

        const weekly = row.WeeklySQPDataPullStatus;
        const monthly = row.MonthlySQPDataPullStatus;
        const quarterly = row.QuarterlySQPDataPullStatus;
        
        const weeklyProcess = row.WeeklyProcessRunningStatus;
        const monthlyProcess = row.MonthlyProcessRunningStatus;
        const quarterlyProcess = row.QuarterlyProcessRunningStatus;

        // Build list of actively processed report types (ProcessRunningStatus > 0)
        const activeReports = [];
        if (weeklyProcess > 0) activeReports.push({ type: 'WEEK', status: weekly, process: weeklyProcess });
        if (monthlyProcess > 0) activeReports.push({ type: 'MONTH', status: monthly, process: monthlyProcess });
        if (quarterlyProcess > 0) activeReports.push({ type: 'QUARTER', status: quarterly, process: quarterlyProcess });
        
        // If no active reports, keep cronRunningStatus as is
        if (activeReports.length === 0) {
            logger.info({ cronDetailID }, 'No active report types being processed, keeping cronRunningStatus unchanged');
            return;
        }

        // Get only statuses for active reports
        const statuses = activeReports.map(r => r.status);
        
        const anyInProgress = statuses.some(s => s === 0);
        const anyRetryNeeded = statuses.some(s => s === 2);
        const allCompleted = statuses.every(s => s === 1);
        const allFinalizedOrFatal = statuses.every(s => s === 1 || s === 3);

        let newStatus = row.cronRunningStatus;
        let reason = '';

        /**
         * Priority logic for cronRunningStatus:
         * 1. If ANY report needs retry (status 2) → cronRunningStatus = 3 (needs retry)
         * 2. If ANY report is in progress (status 0) → cronRunningStatus = 1 (running)
         * 3. If ALL reports are completed successfully (status 1) → cronRunningStatus = 2 (completed)
         * 4. If ALL reports are finalized (mix of status 1 and 3, no 0 or 2) → cronRunningStatus = 2 (completed with some fatal)
         * 5. Otherwise → keep current status
         */

        if (anyRetryNeeded) {
            // Priority 1: Any report needs retry
            newStatus = 3;
            reason = 'Some reports need retry (status 2)';
        } else if (anyInProgress) {
            // Priority 2: Any report still in progress
            newStatus = 1;
            reason = 'Some reports still in progress (status 0)';
        } else if (allCompleted) {
            // Priority 3: All reports completed successfully
            newStatus = 2;
            reason = 'All reports completed successfully (status 1)';
        } else if (allFinalizedOrFatal) {
            // Priority 4: All reports are either completed or fatal (no in-progress or retry)
            newStatus = 2;
            reason = 'All reports finalized (mix of completed and fatal)';
        } else {
            // Keep current status
            reason = 'No status change needed';
        }

        if (newStatus !== row.cronRunningStatus) {
            logger.info({ 
                cronDetailID, 
                oldStatus: row.cronRunningStatus, 
                newStatus, 
                reason,
                activeReports: activeReports.map(r => `${r.type}(status:${r.status})`).join(', '),
                weekly, 
                monthly, 
                quarterly 
            }, 'Updating cronRunningStatus');
            
            await SqpCronDetails.update({ 
                cronRunningStatus: newStatus, 
                dtUpdatedOn:  dates.getNowDateTimeInUserTimezone().db 
            }, { 
                where: { ID: cronDetailID } 
            });
        } else {
            logger.info({ 
                cronDetailID, 
                cronRunningStatus: row.cronRunningStatus, 
                reason,
                activeReports: activeReports.map(r => `${r.type}(status:${r.status})`).join(', '),
                weekly, 
                monthly, 
                quarterly 
            }, 'cronRunningStatus unchanged');
        }
    } catch (e) {
        logger.error({ cronDetailID, error: e.message }, 'Failed to finalize cronRunningStatus');
    }
}

module.exports = {
	requestForSeller,
	checkReportStatuses,
	finalizeCronRunningStatus,
};

<|MERGE_RESOLUTION|>--- conflicted
+++ resolved
@@ -35,14 +35,11 @@
 	// -----------------------------
 	if (delayedReportTypes.length > 0) {
 
-<<<<<<< HEAD
-=======
 		delayedReportTypes.reduce((acc, curr) => {
 			acc[curr.type] = curr.reason;
 			return acc;
 		}, {});
 
->>>>>>> dcbe96dd
 		const ranges = delayedReportTypes.map(info => {
 			const range = dates.getDateRangeForPeriod(info.type);
 			return {
@@ -304,15 +301,12 @@
 					}
 					resp = await sp.createReport(seller, payload, currentAuthOverrides);
                 } else {
-<<<<<<< HEAD
-=======
 					logger.error({
 						status,
 						body: err.response && (err.response.body || err.response.text),
 						message: err.message,
 						payload
 					}, 'SP-API createReport failed');
->>>>>>> dcbe96dd
 					throw err;
 				}
             }
@@ -567,15 +561,12 @@
                     }
                     res = await sp.getReportStatus(seller, reportId, refreshed);
                 } else {
-<<<<<<< HEAD
-=======
 					logger.error({
 						status,
 						body: err.response && (err.response.body || err.response.text),
 						message: err.message,
 						payload
 					}, 'SP-API getReportStatus failed');
->>>>>>> dcbe96dd
 					throw err;
 				}
             }
@@ -718,11 +709,7 @@
 	return result;
 }
 
-<<<<<<< HEAD
-async function downloadReportByType(row, reportType, authOverrides = {}, reportId = null, user = null, range = null, reportDocumentId = null) {
-=======
 async function downloadReportByType(row, reportType, authOverrides = {}, reportId = null, user = null, range = null, reportDocumentId = '') {
->>>>>>> dcbe96dd
     if (!reportId) {
         reportId = await model.getLatestReportId(row.ID, reportType);
         if (!reportId) {
