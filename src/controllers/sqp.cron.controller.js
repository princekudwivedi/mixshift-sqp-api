const logger = require('../utils/logger.utils');
const dates = require('../utils/dates.utils');
const model = require('../models/sqp.cron.model');
const sellerModel = require('../models/sequelize/seller.model');
const AuthToken = require('../models/authToken.model');
const StsToken = require('../models/stsToken.model');
const sp = require('../spapi/client.spapi');
const jsonSvc = require('../services/sqp.json.processing.service');
const downloadUrls = require('../models/sqp.download.urls.model');
const { getModel: getSqpCronDetails } = require('../models/sequelize/sqpCronDetails.model');
const { sellerDefaults } = require('../config/env.config');
const { NotificationHelpers, RetryHelpers, DelayHelpers } = require('../helpers/sqp.helpers');
const env = require('../config/env.config');
<<<<<<< HEAD
=======

>>>>>>> b1ff4c14

/**
 * Send failure notification when max retries are reached
 */
async function sendFailureNotification(cronDetailID, amazonSellerID, reportType, errorMessage, retryCount, reportId = null) {
	try {
		logger.error({
			cronDetailID,
			amazonSellerID,
			reportType,
			errorMessage,
			retryCount
		}, 'SENDING FAILURE NOTIFICATION - Max retries reached');
		
		// Log the notification
        await model.logCronActivity({
			cronJobID: cronDetailID,
			amazonSellerID: amazonSellerID,
			reportType: reportType,
			action: 'Failure Notification',
			status: 2,
			message: `NOTIFICATION: Report failed after ${retryCount} attempts. Error: ${errorMessage}`,
            reportID: reportId,
			retryCount: retryCount,
			executionTime: 0
		});
        
        // Send actual email notification if SMTP and recipients are configured
        const to = NotificationHelpers.parseList(process.env.NOTIFY_TO || require('../config/env.config').env.NOTIFY_TO);
        const cc = NotificationHelpers.parseList(process.env.NOTIFY_CC || require('../config/env.config').env.NOTIFY_CC);
        const bcc = NotificationHelpers.parseList(process.env.NOTIFY_BCC || require('../config/env.config').env.NOTIFY_BCC);
        if ((to.length + cc.length + bcc.length) > 0) {
            const subject = `SQP Cron Failed after ${retryCount} attempts [${reportType}]`;
            const html = `
                <h3>SQP Cron Failure</h3>
                <p><strong>Cron Detail ID:</strong> ${cronDetailID}</p>
                <p><strong>Seller:</strong> ${amazonSellerID}</p>
                <p><strong>Report Type:</strong> ${reportType}</p>
                <p><strong>Report ID:</strong> ${reportId || ''}</p>
                <p><strong>Retry Count:</strong> ${retryCount}</p>
                <p><strong>Last Error:</strong> ${errorMessage}</p>
                <p>Time: ${new Date().toISOString()}</p>
            `;
            await NotificationHelpers.sendEmail({ subject, html, to, cc, bcc });
        } else {
            logger.warn('Notification recipients not configured (NOTIFY_TO/CC/BCC)');
        }
		
	} catch (notificationError) {
		logger.error({ 
			notificationError: notificationError.message,
			cronDetailID,
			amazonSellerID,
			reportType
		}, 'Failed to send failure notification');
	}
}

async function requestForSeller(seller, authOverrides = {}, spReportType = config.GET_BRAND_ANALYTICS_SEARCH_QUERY_PERFORMANCE_REPORT) {
	logger.info({ seller: seller.idSellerAccount }, 'Requesting SQP reports for seller');
	
	try {
		const asins = await model.getActiveASINsBySeller(seller.idSellerAccount);
		if (!asins.length) {
			logger.warn({ sellerId: seller.idSellerAccount }, 'No eligible ASINs for seller (pending or ${env.MAX_DAYS_AGO}+ day old completed)');
			return [];
		}
		// Mark ASINs as Pending and set start time
		const startTime = new Date();
		await model.ASINsBySellerUpdated(seller.AmazonSellerID, asins, 'Pending', startTime);		
		logger.info({ 
			sellerId: seller.idSellerAccount,
			amazonSellerID: seller.AmazonSellerID,
			asinCount: asins.length, 
			asins: asins.slice(0, 5),
			startTime: startTime.toISOString()
		}, 'Found ASINs for seller and marked as Pending');
		
		const chunks = model.splitASINsIntoChunks(asins, 200);
		logger.info({ chunkCount: chunks.length }, 'Split ASINs into chunks');
		let cronDetailIDs = [];
		
		for (let i = 0; i < chunks.length; i++) {
			const chunk = chunks[i];
			logger.info({ chunkIndex: i, asinCount: chunk.asins.length }, 'Processing chunk');
			
			const cronDetailID = await model.createSQPCronDetail(seller.AmazonSellerID, chunk.asin_string);
			logger.info({ cronDetailID }, 'Created cron detail');
			cronDetailIDs.push(cronDetailID);

<<<<<<< HEAD
			for (const type of ['WEEK']) {
=======
			for (const type of env.TYPE_ARRAY) {
>>>>>>> b1ff4c14
				logger.info({ type }, 'Requesting report for type');
                // ProcessRunningStatus = 1 (Request Report)
                await model.setProcessRunningStatus(cronDetailID, type, 1);
                await model.logCronActivity({ cronJobID: cronDetailID, reportType: type, action: 'Request Report', status: 1, message: 'Requesting report' });
                await requestSingleReport(chunk, seller, cronDetailID, type, authOverrides, spReportType);
			}

			// Mark ASINs as InProgress
			await model.ASINsBySellerUpdated(seller.AmazonSellerID, chunk.asins, 'InProgress');
			logger.info({ 
				sellerId: seller.idSellerAccount,
				amazonSellerID: seller.AmazonSellerID,
				chunkIndex: i,
				asinCount: chunk.asins.length,
				asins: chunk.asins.slice(0, 5),
				cronDetailID
			}, 'Marked ASINs as InProgress after request');
		}
		return cronDetailIDs;
	} catch (error) {
		logger.error({ 
			error: error.message, 
			stack: error.stack,
			seller: seller.idSellerAccount 
		}, 'Error in requestForSeller');
		throw error;
	}
}

async function requestSingleReport(chunk, seller, cronDetailID, reportType, authOverrides = {}, spReportType = config.GET_BRAND_ANALYTICS_SEARCH_QUERY_PERFORMANCE_REPORT) {
	logger.info({ 
		cronDetailID, 
		reportType, 
		sellerId: seller.AmazonSellerID,
		hasAuthOverrides: !!authOverrides.accessToken 
	}, 'Starting requestSingleReport with retry logic');
	
	// Use the universal retry function
	const result = await RetryHelpers.executeWithRetry({
		cronDetailID,
		amazonSellerID: seller.AmazonSellerID,
		reportType,
		action: 'Request Report',
		context: { chunk, seller, authOverrides },
		model,
		sendFailureNotification,
		operation: async ({ attempt, currentRetry, context, startTime }) => {
			const { chunk, seller, authOverrides } = context;
			
			// Set start date when beginning the report request
			const startDate = new Date();
			logger.info({ cronDetailID, reportType, startDate, attempt }, 'Setting start date for report request');
			await model.updateSQPReportStatus(cronDetailID, reportType, 0, null, null, null, null, startDate);

			const period = reportType;
			const range = dates.getDateRangeForPeriod(period);
			logger.info({ period, range, attempt }, 'Date range calculated');
			
			// Resolve marketplace id (required by SP-API). If unavailable, skip this request gracefully.
			const marketplaceId = seller.AmazonMarketplaceId || null;
			if (!marketplaceId) {
				logger.warn({ sellerId: seller.AmazonSellerID, attempt }, 'Missing AmazonMarketplaceId; skipping report request');
				throw new Error('Missing AmazonMarketplaceId; skipping report request');
			}

            // Build asin string within 200 chars (space-separated)
            let asinString = '';
            if (Array.isArray(chunk.asins) && chunk.asins.length > 0) {
                const limit = 200;
                const normalized = chunk.asins.map(a => String(a).trim()).filter(Boolean);
                const parts = [];
                let currentLen = 0;
                for (const a of normalized) {
                    const addLen = (parts.length === 0 ? a.length : a.length + 1);
                    if (currentLen + addLen > limit) break;
                    parts.push(a);
                    currentLen += addLen;
                }
                asinString = parts.join(' ');
            } else if (chunk.asin_string) {
                asinString = String(chunk.asin_string).replace(/\s+/g, ' ').trim().slice(0, 200);
            }

            if (!asinString) {
                throw new Error('No ASINs available for report request');
            }

            const payload = {
                reportType: spReportType,
				dataStartTime: `${range.start}T00:00:00Z`,
				dataEndTime: `${range.end}T23:59:59Z`,
				marketplaceIds: [ marketplaceId ],
                reportOptions: { asin: asinString, reportPeriod: reportType },
			};
			
			logger.info({ payload, attempt }, 'Payload created, calling SP-API');

			// Ensure access token is present for this seller
			let currentAuthOverrides = { ...authOverrides };
			if (!currentAuthOverrides.accessToken) {
				const tokenRow = await AuthToken.getSavedToken(seller.AmazonSellerID);
				if (tokenRow && tokenRow.access_token) {
					currentAuthOverrides = { ...currentAuthOverrides, accessToken: tokenRow.access_token };
					logger.info({ amazonSellerID: seller.AmazonSellerID, attempt }, 'Access token loaded for request');
				} else {
					logger.warn({ amazonSellerID: seller.AmazonSellerID, attempt }, 'No access token available for request');
				}
			}

            let resp;
            try {
                resp = await sp.createReport(seller, payload, currentAuthOverrides);
            } catch (err) {
                logger.error({
                    status: err.status || err.statusCode,
                    body: err.response && (err.response.body || err.response.text),
                    message: err.message,
                    payload
                }, 'SP-API createReport failed');
                throw err;
            }
			const reportId = resp.reportId;
			
			logger.info({ reportId, attempt }, 'Report created successfully');
			
			// Update with reportId but preserve the start date
			await model.updateSQPReportStatus(cronDetailID, reportType, 0, reportId, null, null, null, startDate);
			// Log report creation so status checker can fetch ReportID from logs
			await model.logCronActivity({
				cronJobID: cronDetailID,
				reportType,
				action: 'Request Report',
				status: 1,
				message: 'Report requested',
				reportID: reportId,
				retryCount: 0,
				executionTime: 0
			});
			
				// Add initial delay after report creation to give Amazon time to start processing
			const initialDelaySeconds = await DelayHelpers.waitWithLogging({
				cronDetailID,
				reportType,
				reportId,
				context: 'After Report Request',
				logger
			});
			
			return {
				message: `Report requested successfully on attempt ${attempt}. Report ID: ${reportId}. Waited ${initialDelaySeconds}s before status checks.`,
				reportID: reportId,
				data: { reportId, startDate, initialDelay: initialDelaySeconds }
			};
		}
	});
	
	if (result.success) {
		logger.info({ cronDetailID, reportType, attempt: result.attempt }, 'Report request completed successfully');
	} else if (result.skipped) {
		logger.info({ cronDetailID, reportType, reason: result.reason }, 'Report request skipped');
	} else {
		logger.error({ cronDetailID, reportType, error: result.error }, 'Report request failed');
	}
	
	return result;
}

async function checkReportStatuses(authOverrides = {}, filter = {}) {
	logger.info('Starting checkReportStatuses');
	const rows = await model.getReportsForStatusCheck(filter);
	logger.info({ reportCount: rows.length }, 'Found reports for status check');
	
	if (rows.length === 0) {
		logger.info('No reports found for status check');
		return;
	}
	let reportID = null;	
    for (const row of rows) {
        logger.info({ rowId: row.ID }, 'Processing report row');
<<<<<<< HEAD
        for (const type of ['WEEK']) {
=======
        for (const type of env.TYPE_ARRAY) {
>>>>>>> b1ff4c14
            if (row[`${model.mapPrefix(type)}SQPDataPullStatus`] === 0) {
                // ProcessRunningStatus = 2 (Check Status)
                await model.setProcessRunningStatus(row.ID, type, 2);
				reportID = await model.getLatestReportId(row.ID, type);
                await model.logCronActivity({ cronJobID: row.ID, reportType: type, action: 'Check Status', status: 1, message: 'Checking report status', reportID: reportID });
                logger.info({ type }, 'Checking status for report');
                await checkReportStatusByType(row, type, authOverrides, reportID);
			}
		}
	}
}

async function checkReportStatusByType(row, reportType, authOverrides = {}, reportID = null) {
    // Find latest ReportID from logs for this CronJobID + ReportType
    const reportId = reportID || await model.getLatestReportId(row.ID, reportType);
    if (!reportId) {
        logger.warn({ cronDetailID: row.ID, reportType }, 'No ReportID found in logs yet; skipping status check for this type');
        await model.logCronActivity({
            cronJobID: row.ID,
            reportType,
            action: 'Check Status',
            status: 3,
            message: 'Skipping status check: ReportID not found in logs yet',
            reportID: null,
            retryCount: 0,
            executionTime: 0
        });
        return { success: true, skipped: true, reason: 'No ReportID in logs yet' };
    }
	
	// Get seller profile from database using AmazonSellerID from the row
	const seller = await sellerModel.getProfileDetailsByAmazonSellerID(row.AmazonSellerID);
	if (!seller) {
		logger.error({ amazonSellerID: row.AmazonSellerID }, 'Seller profile not found');
		return;
	}

	// Use the universal retry function
	const result = await RetryHelpers.executeWithRetry({
		cronDetailID: row.ID,
		amazonSellerID: row.AmazonSellerID,
		reportType,
		action: 'Check Status',
		context: { row, reportId, seller, authOverrides },
		model,
		sendFailureNotification,
		operation: async ({ attempt, currentRetry, context, startTime }) => {
			const { row, reportId, seller, authOverrides } = context;
			
			// Ensure access token for this seller during status checks
			let currentAuthOverrides = { ...authOverrides };
			if (!currentAuthOverrides.accessToken) {
				const tokenRow = await AuthToken.getSavedToken(seller.AmazonSellerID);
				if (tokenRow && tokenRow.access_token) {
					currentAuthOverrides = { ...currentAuthOverrides, accessToken: tokenRow.access_token };
					logger.info({ amazonSellerID: seller.AmazonSellerID, attempt }, 'Access token loaded for status check');
				} else {
					logger.warn({ amazonSellerID: seller.AmazonSellerID, attempt }, 'No access token available for status check');
				}
			}
			
			const res = await sp.getReportStatus(seller, reportId, currentAuthOverrides);
			const status = res.processingStatus;
			
            if (status === 'DONE') {
				// Keep ReportID_* as the original reportId; store documentId separately
				const documentId = res.reportDocumentId || null;
                //await model.updateSQPReportStatus(row.ID, reportType, 1);
				// Enqueue for download processing (store in sqp_download_urls as PENDING)
                await downloadUrls.storeDownloadUrl({
					CronJobID: row.ID,
					ReportID: reportId,
					ReportType: reportType,
					DownloadURL: '',
					Status: 'PENDING',
					DownloadAttempts: 0,
					MaxDownloadAttempts: 3,
				});
                // Log report ID and document ID in cron logs
                await model.logCronActivity({ cronJobID: row.ID, reportType, action: 'Check Status', status: 1, message: 'Report ready', reportID: reportId, reportDocumentID: documentId });
				
				return {
					message: `Report ready on attempt ${attempt}. Report ID: ${reportId}${documentId ? ' | Document ID: ' + documentId : ''}`,
					reportID: reportId,
					reportDocumentID: documentId,
					data: { status, documentId }
				};
				
			} else if (status === 'IN_QUEUE' || status === 'IN_PROGRESS') {				
				const delaySeconds = await DelayHelpers.calculateBackoffDelay(attempt, 'Delay in IN_QUEUE or IN_PROGRESS');
				// Log the status
				await model.logCronActivity({ 
					cronJobID: row.ID, 
					amazonSellerID: row.AmazonSellerID, 
					reportType, 
					action: 'Check Status', 
					status: 0, 
					message: `Report ${status.toLowerCase().replace('_',' ')} on attempt ${attempt}, waiting ${delaySeconds}s before retry`, 
					reportID: reportId, 
					retryCount: currentRetry,
					executionTime: (Date.now() - startTime) / 1000 
				});
				
				// Wait before retrying
				await DelayHelpers.wait(delaySeconds, 'Before retry IN_QUEUE or IN_PROGRESS');
				
				// Throw error to trigger retry mechanism
				throw new Error(`Report still ${status.toLowerCase().replace('_',' ')} after ${delaySeconds}s wait - retrying`);
				
            } else if (status === 'FATAL' || status === 'CANCELLED') {
                // Permanent failure
				await model.updateSQPReportStatus(row.ID, reportType, 2, null, status, null, null, null, new Date());
                await model.logCronActivity({ 
                    cronJobID: row.ID, 
                    reportType, 
                    action: 'Check Status', 
                    status: 2, 
                    message: `Report ${status} on attempt ${attempt}`, 
                    reportID: reportId, 
                    retryCount: 0, 
                    executionTime: (Date.now() - startTime) / 1000 
                });
                await sendFailureNotification(row.ID, row.AmazonSellerID, reportType, `Report ${status}`, 0, reportId);
				
				// Throw error to trigger retry mechanism, but this will be caught and handled
				throw new Error(`Report ${status} - permanent failure`);
				
			} else {
				// Unknown status - treat as error and retry
				throw new Error(`Unknown report status: ${status}`);
			}
		}
	});
	
	if (result.success) {
		if (result.data?.noRetryNeeded) {
			logger.info({ cronDetailID: row.ID, reportType, status: result.data.status }, 'Status check completed - report still processing');
		} else {
			logger.info({ cronDetailID: row.ID, reportType, attempt: result.attempt }, 'Status check completed successfully');
		}
	} else if (result.skipped) {
		logger.info({ cronDetailID: row.ID, reportType, reason: result.reason }, 'Status check skipped');
	} else {
		logger.error({ cronDetailID: row.ID, reportType, error: result.error }, 'Status check failed');
	}
	
	return result;
}

async function downloadCompletedReports(authOverrides = {}, filter = {}) {
    const rows = await model.getReportsForDownload(filter);
    for (const row of rows) {
<<<<<<< HEAD
        for (const type of ['WEEK']) {
=======
        for (const type of env.TYPE_ARRAY) {
>>>>>>> b1ff4c14
            if (row[`${model.mapPrefix(type)}SQPDataPullStatus`] === 0) {
                const reportId = await model.getLatestReportId(row.ID, type);
                if (!reportId) {
                    await model.logCronActivity({ cronJobID: row.ID, reportType: type, action: 'Download Report', status: 3, message: 'Skipping download: ReportID not found in logs', reportID: null, retryCount: 0, executionTime: 0 });
                    continue;
                }
                // ProcessRunningStatus = 3 (Download)
                await model.setProcessRunningStatus(row.ID, type, 3);
                await model.logCronActivity({ cronJobID: row.ID, reportType: type, action: 'Download Report', status: 1, message: 'Downloading report', reportID: reportId });
                await downloadReportByType(row, type, authOverrides, reportId);
            }
        }
    }
}

async function downloadReportByType(row, reportType, authOverrides = {}, reportId = null) {
    if (!reportId) {
        reportId = await model.getLatestReportId(row.ID, reportType);
        if (!reportId) {
            await model.logCronActivity({ cronJobID: row.ID, reportType, action: 'Download Report', status: 3, message: 'Skipping download: ReportID not found in logs', reportID: null, retryCount: 0, executionTime: 0 });
            return { success: true, skipped: true, reason: 'No ReportID in logs' };
        }
    }
	
	// Load seller profile by AmazonSellerID (avoid env defaults)
	const seller = await sellerModel.getProfileDetailsByAmazonSellerID(row.AmazonSellerID);
	if (!seller) {
		logger.error({ amazonSellerID: row.AmazonSellerID }, 'Seller profile not found for download');
		return;
	}

	// Use the universal retry function
	const result = await RetryHelpers.executeWithRetry({
		cronDetailID: row.ID,
		amazonSellerID: row.AmazonSellerID,
		reportType,
		action: 'Download Report',
		context: { row, reportId, seller, authOverrides },
		model,
		sendFailureNotification,
		operation: async ({ attempt, currentRetry, context, startTime }) => {
			const { row, reportId, seller, authOverrides } = context;
			
			logger.info({ reportId, reportType, attempt }, 'Starting download for report');
			
			// Update download status to DOWNLOADING and increment attempts
            await downloadUrls.updateDownloadUrlStatusByCriteria(
                row.ID,
                reportType,
                'DOWNLOADING',
                null,
                null,
                null,
                true
            );
			
			// Ensure access token for download as well
			let currentAuthOverrides = { ...authOverrides };
			if (!currentAuthOverrides.accessToken) {
				const tokenRow = await AuthToken.getSavedToken(row.AmazonSellerID);
				if (tokenRow && tokenRow.access_token) {
					currentAuthOverrides = { ...currentAuthOverrides, accessToken: tokenRow.access_token };
					logger.info({ amazonSellerID: row.AmazonSellerID, attempt }, 'Access token loaded for download');
				} else {
					logger.warn({ amazonSellerID: row.AmazonSellerID, attempt }, 'No access token available for download');
				}
			}
			
			// First get report status to ensure we have the latest reportDocumentId
			const statusRes = await sp.getReportStatus(seller, reportId, currentAuthOverrides);
			
			logger.info({ status: statusRes.processingStatus, reportDocumentId: statusRes.reportDocumentId, attempt }, 'Report status check');
			
			if (statusRes.processingStatus !== 'DONE') {
				throw new Error(`Report not ready, status: ${statusRes.processingStatus}`);
			}
			
			// Use the reportDocumentId from status response
			const documentId = statusRes.reportDocumentId || reportId;
			logger.info({ documentId, attempt }, 'Using document ID for download');
			
			// Download the report document
			const res = await sp.downloadReport(seller, documentId, currentAuthOverrides);
			
			// Get JSON data directly (no Excel needed)
			let data = [];
			if (Array.isArray(res?.data)) {
				data = res.data;
			} else if (Array.isArray(res?.data?.records)) {
				data = res.data.records;
			} else if (Array.isArray(res?.data?.dataByAsin)) {
				data = res.data.dataByAsin;  // <-- handle SQP reports
			}	
			logger.info({ rows: data.length, reportType, attempt }, 'Report data received');
			
			if (data.length > 0) {
				// Save JSON file to disk and record only path into sqp_download_urls
				const downloadMeta = { AmazonSellerID: row.AmazonSellerID, ReportType: reportType, ReportID: documentId };
				let filePath = null; let fileSize = 0;
				try {
					const saveResult = await jsonSvc.saveReportJsonFile(downloadMeta, data);
					filePath = saveResult?.path || saveResult?.url || null;
					if (filePath) {
						const fs = require('fs');
						const stat = await fs.promises.stat(filePath).catch(() => null);
						fileSize = stat ? stat.size : 0;
						logger.info({ filePath, fileSize, attempt }, 'Report JSON saved to disk');
					}
				} catch (fileErr) {
					logger.warn({ error: fileErr.message, attempt }, 'Failed to save JSON file');
				}

				// Update the existing record in sqp_download_urls with file metadata and set status to COMPLETED
                await downloadUrls.updateDownloadUrlStatusByCriteria(
                    row.ID,
                    reportType,
                    'COMPLETED',
                    null,
                    filePath,
                    fileSize,
                    false
                );

				
			const newRow = await downloadUrls.getCompletedDownloadsWithFiles(filter = { cronDetailID: row.ID, ReportType: reportType });
			
			if (newRow.length > 0) {					
				// Process saved JSON files immediately after download
				try {
					// Convert Sequelize instance to plain object
					const plainRow = newRow[0].toJSON ? newRow[0].toJSON() : newRow[0];
					const enrichedRow = { ...plainRow, AmazonSellerID: row.AmazonSellerID, ReportID: reportId };
					console.log('enrichedRow', enrichedRow);
					const importResult = await jsonSvc.__importJson(enrichedRow, 0, 0);
						logger.info({ 
							cronDetailID: row.ID, 
							reportType, 
							importResult 
						}, 'Import process completed after download');
					} catch (importError) {
						logger.error({ 
							error: importError.message, 
							cronDetailID: row.ID, 
							reportType 
						}, 'Error during import process - file saved but import failed');
						// Don't throw - file is saved, import can be retried later
					}
				}
				return {
					message: `Report downloaded successfully on attempt ${attempt} and import process completed`,
					reportID: reportId,
					reportDocumentID: documentId,
					logData: {
						downloadCompleted: true,
						filePath: filePath,
						fileSize: fileSize,
						recordsProcessed: Array.isArray(data) ? data.length : 0
					},
					data: { documentId, filePath, fileSize, recordCount: data.length }
				};
			} else {
				// No data received - log this and update status
				logger.warn({ reportId: documentId, reportType, attempt }, 'No data received from report download');
				
				// Update download status to COMPLETED even with no data
                await downloadUrls.updateDownloadUrlStatusByCriteria(
                    row.ID,
                    reportType,
                    'COMPLETED',
                    'No data in report',
                    null,
                    null,
                    false
                );

				// Use the unified completion handler for no-data scenario
				await jsonSvc.handleReportCompletion(row.ID, reportType, row.AmazonSellerID, null, false);
				
				return {
					message: `Report downloaded on attempt ${attempt} but contains no data`,
					reportID: reportId,
					reportDocumentID: documentId,
					logData: {
						downloadCompleted: true,
						recordsProcessed: 0
					},
					data: { documentId, recordCount: 0 }
				};
			}
		}
	});
	
	if (result.success) {
		logger.info({ cronDetailID: row.ID, reportType, attempt: result.attempt }, 'Download completed successfully');
	} else if (result.skipped) {
		logger.info({ cronDetailID: row.ID, reportType, reason: result.reason }, 'Download skipped');
	} else {
		logger.error({ cronDetailID: row.ID, reportType, error: result.error }, 'Download failed');
	}
	
	return result;
}

module.exports = {
	requestForSeller,
	checkReportStatuses,
	downloadCompletedReports,
};

<|MERGE_RESOLUTION|>--- conflicted
+++ resolved
@@ -11,10 +11,6 @@
 const { sellerDefaults } = require('../config/env.config');
 const { NotificationHelpers, RetryHelpers, DelayHelpers } = require('../helpers/sqp.helpers');
 const env = require('../config/env.config');
-<<<<<<< HEAD
-=======
-
->>>>>>> b1ff4c14
 
 /**
  * Send failure notification when max retries are reached
@@ -105,11 +101,7 @@
 			logger.info({ cronDetailID }, 'Created cron detail');
 			cronDetailIDs.push(cronDetailID);
 
-<<<<<<< HEAD
-			for (const type of ['WEEK']) {
-=======
 			for (const type of env.TYPE_ARRAY) {
->>>>>>> b1ff4c14
 				logger.info({ type }, 'Requesting report for type');
                 // ProcessRunningStatus = 1 (Request Report)
                 await model.setProcessRunningStatus(cronDetailID, type, 1);
@@ -289,11 +281,7 @@
 	let reportID = null;	
     for (const row of rows) {
         logger.info({ rowId: row.ID }, 'Processing report row');
-<<<<<<< HEAD
-        for (const type of ['WEEK']) {
-=======
         for (const type of env.TYPE_ARRAY) {
->>>>>>> b1ff4c14
             if (row[`${model.mapPrefix(type)}SQPDataPullStatus`] === 0) {
                 // ProcessRunningStatus = 2 (Check Status)
                 await model.setProcessRunningStatus(row.ID, type, 2);
@@ -446,11 +434,7 @@
 async function downloadCompletedReports(authOverrides = {}, filter = {}) {
     const rows = await model.getReportsForDownload(filter);
     for (const row of rows) {
-<<<<<<< HEAD
-        for (const type of ['WEEK']) {
-=======
         for (const type of env.TYPE_ARRAY) {
->>>>>>> b1ff4c14
             if (row[`${model.mapPrefix(type)}SQPDataPullStatus`] === 0) {
                 const reportId = await model.getLatestReportId(row.ID, type);
                 if (!reportId) {
